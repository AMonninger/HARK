# -*- coding: utf-8 -*-
#
# HARK documentation build configuration file, created by
# sphinx-quickstart on Sat Jun  4 15:22:52 2016.
#
# This file is execfile()d with the current directory set to its
# containing dir.
#
# Note that not all possible configuration values are present in this # autogenerated file.
#
# All configuration values have a default; values that are commented out
# serve to show the default.

import sys
import os

# If extensions (or modules to document with autodoc) are in another directory,
# add these directories to sys.path here. If the directory is relative to the
# documentation root, use os.path.abspath to make it absolute, like shown here.
path = os.path.abspath('..')
sys.path.insert(0, path)
print(f'Inserting {path}')



# -- General configuration ------------------------------------------------

# If your documentation needs a minimal Sphinx version, state it here.
#needs_sphinx = '1.0'

# Add any Sphinx extension module names here, as strings. They can be
# extensions coming with Sphinx (named 'sphinx.ext.*') or your custom
# ones.
extensions = [
    'sphinx.ext.autodoc',
    'sphinx.ext.doctest',
    'sphinx.ext.intersphinx',
    'sphinx.ext.todo',
    'sphinx.ext.coverage',
    'sphinx.ext.mathjax',
    'sphinx.ext.autosummary',
<<<<<<< HEAD
    'sphinx.ext.napoleon',
=======
    'sphinx.ext.imgconverter',
    'numpydoc',
>>>>>>> 97006298
    'nbsphinx',
    'recommonmark'
]

# This is currently not working
nbsphinx_execute = 'never'

# Extend theme width
html_css_files = ['theme_overrides.css']

autodoc_default_flags = ['members']  # must add outside ']' bracket
autosummary_generate = True

# Add any paths that contain templates here, relative to this directory.
templates_path = ['_templates']

# The suffix(es) of source filenames.
# You can specify multiple suffix as a list of string:
# source_suffix = ['.rst', '.md']
source_suffix = '.rst'

# The encoding of source files.
#source_encoding = 'utf-8-sig'

# The master toctree document.
master_doc = 'index'

# General information about the project.
project = u'HARK'
copyright = u'2016, TEMP'
author = u'TEMP'

# The version info for the project you're documenting, acts as replacement for
# |version| and |release|, also used in various other places throughout the
# built documents.
#
# The short X.Y version.
version = u'0.97'
# The full version, including alpha/beta/rc tags.
release = u'0.97'

# The language for content autogenerated by Sphinx. Refer to documentation
# for a list of supported languages.
#
# This is also used if you do content translation via gettext catalogs.
# Usually you set "language" from the command line for these cases.
language = None

# There are two options for replacing |today|: either, you set today to some
# non-false value, then it is used:
#today = ''
# Else, today_fmt is used as the format for a strftime call.
#today_fmt = '%B %d, %Y'

# List of patterns, relative to source directory, that match files and
# directories to ignore when looking for source files.
# This patterns also effect to html_static_path and html_extra_path
exclude_patterns = ['_build', 'Thumbs.db', '.DS_Store']

# The reST default role (used for this markup: `text`) to use for all
# documents.
#default_role = None

# If true, '()' will be appended to :func: etc. cross-reference text.
#add_function_parentheses = True

# If true, the current module name will be prepended to all description
# unit titles (such as .. function::).
#add_module_names = True

# If true, sectionauthor and moduleauthor directives will be shown in the
# output. They are ignored by default.
#show_authors = False

# The name of the Pygments (syntax highlighting) style to use.
pygments_style = 'sphinx'

# A list of ignored prefixes for module index sorting.
#modindex_common_prefix = []

# If true, keep warnings as "system message" paragraphs in the built documents.
#keep_warnings = False

# If true, `todo` and `todoList` produce output, else they produce nothing.
todo_include_todos = True


# -- Options for HTML output ----------------------------------------------

# The theme to use for HTML and HTML Help pages.  See the documentation for
# a list of builtin themes.
html_theme = 'sphinx_rtd_theme' # 'alabaster'

# Theme options are theme-specific and customize the look and feel of a theme
# further.  For a list of options available for each theme, see the
# documentation.
#html_theme_options = {}

# Add any paths that contain custom themes here, relative to this directory.
#html_theme_path = []

# The name for this set of Sphinx documents.
# "<project> v<release> documentation" by default.
#html_title = u'HARK v0.9'

# A shorter title for the navigation bar.  Default is the same as html_title.
#html_short_title = None

# The name of an image file (relative to this directory) to place at the top
# of the sidebar.
#html_logo = None

# The name of an image file (relative to this directory) to use as a favicon of
# the docs.  This file should be a Windows icon file (.ico) being 16x16 or 32x32
# pixels large.
#html_favicon = None

# Add any paths that contain custom static files (such as style sheets) here,
# relative to this directory. They are copied after the builtin static files,
# so a file named "default.css" will overwrite the builtin "default.css".
html_static_path = ['_static']

# Add any extra paths that contain custom files (such as robots.txt or
# .htaccess) here, relative to this directory. These files are copied
# directly to the root of the documentation.
#html_extra_path = []

# If not None, a 'Last updated on:' timestamp is inserted at every page
# bottom, using the given strftime format.
# The empty string is equivalent to '%b %d, %Y'.
#html_last_updated_fmt = None

# If true, SmartyPants will be used to convert quotes and dashes to
# typographically correct entities.
#html_use_smartypants = True

# Custom sidebar templates, maps document names to template names.
#html_sidebars = {}

# Additional templates that should be rendered to pages, maps page names to
# template names.
#html_additional_pages = {}

# If false, no module index is generated.
#html_domain_indices = True

# If false, no index is generated.
#html_use_index = True

# If true, the index is split into individual pages for each letter.
#html_split_index = False

# If true, links to the reST sources are added to the pages.
#html_show_sourcelink = True

# If true, "Created using Sphinx" is shown in the HTML footer. Default is True.
#html_show_sphinx = True

# If true, "(C) Copyright ..." is shown in the HTML footer. Default is True.
#html_show_copyright = True

# If true, an OpenSearch description file will be output, and all pages will
# contain a <link> tag referring to it.  The value of this option must be the
# base URL from which the finished HTML is served.
#html_use_opensearch = ''

# This is the file name suffix for HTML files (e.g. ".xhtml").
#html_file_suffix = None

# Language to be used for generating the HTML full-text search index.
# Sphinx supports the following languages:
#   'da', 'de', 'en', 'es', 'fi', 'fr', 'hu', 'it', 'ja'
#   'nl', 'no', 'pt', 'ro', 'ru', 'sv', 'tr', 'zh'
#html_search_language = 'en'

# A dictionary with options for the search language support, empty by default.
# 'ja' uses this config value.
# 'zh' user can custom change `jieba` dictionary path.
#html_search_options = {'type': 'default'}

# The name of a javascript file (relative to the configuration directory) that
# implements a search results scorer. If empty, the default will be used.
#html_search_scorer = 'scorer.js'

# Output file base name for HTML help builder.
htmlhelp_basename = 'HARKdoc'

# -- Options for LaTeX output ---------------------------------------------

latex_elements = {
# The paper size ('letterpaper' or 'a4paper').
#'papersize': 'letterpaper',

# The font size ('10pt', '11pt' or '12pt').
#'pointsize': '10pt',

# Additional stuff for the LaTeX preamble.
#'preamble': '',

# Latex figure (float) alignment
#'figure_align': 'htbp',
}

# Grouping the document tree into LaTeX files. List of tuples
# (source start file, target name, title,
#  author, documentclass [howto, manual, or own class]).
latex_documents = [
    (master_doc, 'HARK.tex', u'HARK Documentation',
     u'TEMP', 'manual'),
]

# The name of an image file (relative to this directory) to place at the top of
# the title page.
#latex_logo = None

# For "manual" documents, if this is true, then toplevel headings are parts,
# not chapters.
#latex_use_parts = False

# If true, show page references after internal links.
#latex_show_pagerefs = False

# If true, show URL addresses after external links.
#latex_show_urls = False

# Documents to append as an appendix to all manuals.
#latex_appendices = []

# If false, no module index is generated.
#latex_domain_indices = True


# -- Options for manual page output ---------------------------------------

# One entry per manual page. List of tuples
# (source start file, name, description, authors, manual section).
man_pages = [
    (master_doc, 'hark', u'HARK Documentation',
     [author], 1)
]

# If true, show URL addresses after external links.
#man_show_urls = False


# -- Options for Texinfo output -------------------------------------------

# Grouping the document tree into Texinfo files. List of tuples
# (source start file, target name, title, author,
#  dir menu entry, description, category)
texinfo_documents = [
    (master_doc, 'HARK', u'HARK Documentation',
     author, 'HARK', 'One line description of project.',
     'Miscellaneous'),
]

# Documents to append as an appendix to all manuals.
#texinfo_appendices = []

# If false, no module index is generated.
#texinfo_domain_indices = True

# How to display URL addresses: 'footnote', 'no', or 'inline'.
#texinfo_show_urls = 'footnote'

# If true, do not generate a @detailmenu in the "Top" node's menu.
#texinfo_no_detailmenu = False


# Example configuration for intersphinx: refer to the Python standard library.
intersphinx_mapping = {'https://docs.python.org/': None}<|MERGE_RESOLUTION|>--- conflicted
+++ resolved
@@ -39,14 +39,10 @@
     'sphinx.ext.coverage',
     'sphinx.ext.mathjax',
     'sphinx.ext.autosummary',
-<<<<<<< HEAD
+    'sphinx.ext.imgconverter',
     'sphinx.ext.napoleon',
-=======
-    'sphinx.ext.imgconverter',
-    'numpydoc',
->>>>>>> 97006298
     'nbsphinx',
-    'recommonmark'
+    'recommonmark',
 ]
 
 # This is currently not working
