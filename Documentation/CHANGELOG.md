# Release Notes

## Introduction

This document contains the release notes of HARK. HARK aims to produce an open source repository of highly modular, easily interoperable code for solving, simulating, and estimating dynamic economic models with heterogeneous agents.

For more information on HARK, see [our Github organization](https://github.com/econ-ark).

## Changes

<<<<<<< HEAD
### 0.10.9

Release Date: TBD

#### Major Changes

* FrameAgentType for modular definitions of agents [#865](https://github.com/econ-ark/HARK/pull/865)
* PortfolioConsumerFrameType, a port of PortfolioConsumerType to use Frames [#865](https://github.com/econ-ark/HARK/pull/865)
=======
### 0.11.0

Release Data: March 4, 2021

#### Major Changes

* Converts non-mathematical code to PEP8 compliant form [#953](https://github.com/econ-ark/HARK/pull/953)
* Adds a constructor for LogNormal distributions from mean and standard deviation [#891](https://github.com/econ-ark/HARK/pull/891/)
* Uses new LogNormal constructor in ConsPortfolioModel [#891](https://github.com/econ-ark/HARK/pull/891/)
* calcExpectations method for taking the expectation of a distribution over a function [#884](https://github.com/econ-ark/HARK/pull/884/] (#897)[https://github.com/econ-ark/HARK/pull/897/)
* Centralizes the definition of value, marginal value, and marginal marginal value functions that use inverse-space
interpolation for problems with CRRA utility. See [#888](https://github.com/econ-ark/HARK/pull/888).
* MarkovProcess class used in ConsMarkovModel, ConsRepAgentModel, ConsAggShockModel [#902](https://github.com/econ-ark/HARK/pull/902) [#929](https://github.com/econ-ark/HARK/pull/929)
* replace HARKobject base class with MetricObject and Model classes [#903](https://github.com/econ-ark/HARK/pull/903/)
* Add __repr__ and __eq__ methods to Model class [#903](https://github.com/econ-ark/HARK/pull/903/)
* Adds SSA life tables and methods to extract survival probabilities from them [#986](https://github.com/econ-ark/HARK/pull/906).
* Adds the U.S. CPI research series and tools to extract inflation adjustments from it [#930](https://github.com/econ-ark/HARK/pull/930).
* Adds a module for extracting initial distributions of permanent income (`pLvl`) and normalized assets (`aNrm`) from the SCF [#932](https://github.com/econ-ark/HARK/pull/932).
* Fix the return fields of `dcegm/calcCrossPoints`[#909](https://github.com/econ-ark/HARK/pull/909).
* Corrects location of constructor documentation to class string for Sphinx rendering [#908](https://github.com/econ-ark/HARK/pull/908)
* Adds a module with tools for parsing and using various income calibrations from the literature. It includes the option of using life-cycle profiles of income shock variances from [Sabelhaus and Song (2010)](https://www.sciencedirect.com/science/article/abs/pii/S0304393210000358). See [#921](https://github.com/econ-ark/HARK/pull/921), [#941](https://github.com/econ-ark/HARK/pull/941), [#980](https://github.com/econ-ark/HARK/pull/980).
* remove "Now" from model variable names [#936](https://github.com/econ-ark/HARK/pull/936)
* remove Model.__call__; use Model init in Market and AgentType init to standardize on parameters dictionary [#947](https://github.com/econ-ark/HARK/issues/947)
* Moves state MrkvNow to shocks['Mrkv'] in AggShockMarkov and KrusellSmith models [#935](https://github.com/econ-ark/HARK/pull/935)
* Replaces `ConsIndShock`'s `init_lifecycle` with an actual life-cycle calibration [#951](https://github.com/econ-ark/HARK/pull/951).

#### Minor Changes

* Move AgentType constructor parameters docs to class docstring so it is rendered by Sphinx.
* Remove uses of deprecated time.clock [#887](https://github.com/econ-ark/HARK/pull/887)
* Change internal representation of parameters to Distributions to ndarray type
* Rename IncomeDstn to IncShkDstn
* AgentType simulate() method now returns history. [#916](https://github.com/econ-ark/HARK/pull/916)
* Rename DiscreteDistribution.drawDiscrete() to draw()
* Update documentation and warnings around IncShkDstn [#955](https://github.com/econ-ark/HARK/pull/955)
* Adds csv files to `MANIFEST.in`. [957](https://github.com/econ-ark/HARK/pull/957)
>>>>>>> 0a0909df

### 0.10.8

Release Date: Nov. 05 2020

#### Major Changes

* Namespace variables for the Market class [#765](https://github.com/econ-ark/HARK/pull/765)
* We now have a Numba based implementation of PerfForesightConsumerType model available as PerfForesightConsumerTypeFast [#774](https://github.com/econ-ark/HARK/pull/774)
* Namespace for exogenous shocks [#803](https://github.com/econ-ark/HARK/pull/803)
* Namespace for controls [#855](https://github.com/econ-ark/HARK/pull/855)
* State and poststate attributes replaced with state_now and state_prev namespaces [#836](https://github.com/econ-ark/HARK/pull/836)

#### Minor Changes 

* Use shock_history namespace for pre-evaluated shock history [#812](https://github.com/econ-ark/HARK/pull/812)
* Fixes seed of PrefShkDstn on initialization and add tests for simulation output
* Reformat code style using black

### 0.10.7

Release Date: 08-08-2020

#### Major Changes

- Add a custom KrusellSmith Model [#762](https://github.com/econ-ark/HARK/pull/762)
- Simulations now uses a dictionary `history` to store state history instead of `_hist` attributes [#674](https://github.com/econ-ark/HARK/pull/674)
- Removed time flipping and time flow state, "forward/backward time" through data access [#570](https://github.com/econ-ark/HARK/pull/570)
- Simulation draw methods are now individual distributions like `Uniform`, `Lognormal`, `Weibull` [#624](https://github.com/econ-ark/HARK/pull/624)

#### Minor Changes 

- unpackcFunc is deprecated, use unpack(parameter) to unpack a parameter after solving the model [#784](https://github.com/econ-ark/HARK/pull/784)
- Remove deprecated Solution Class, use HARKObject across the codebase [#772](https://github.com/econ-ark/HARK/pull/772)
- Add option to find crossing points in the envelope step of DCEGM algorithm [#758](https://github.com/econ-ark/HARK/pull/758)
- Fix reset bug in the behaviour of AgentType.resetRNG(), implemented individual resetRNG methods for AgentTypes [#757](https://github.com/econ-ark/HARK/pull/757)
- Seeds are set at initialisation of a distribution object rather than draw method [#691](https://github.com/econ-ark/HARK/pull/691) [#750](https://github.com/econ-ark/HARK/pull/750), [#729](https://github.com/econ-ark/HARK/pull/729)
- Deal with portfolio share of 'bad' assets [#749](https://github.com/econ-ark/HARK/pull/749)
- Fix bug in make_figs utilities function [#755](https://github.com/econ-ark/HARK/pull/755)
- Fix typo bug in Perfect Foresight Model solver [#743](https://github.com/econ-ark/HARK/pull/743)
- Add initial support for logging in ConsIndShockModel [#714](https://github.com/econ-ark/HARK/pull/714)
- Speed up simulation in AggShockMarkovConsumerType [#702](https://github.com/econ-ark/HARK/pull/702)
- Fix logic bug in DiscreteDistribution draw method [#715](https://github.com/econ-ark/HARK/pull/715)
- Implemented distributeParams to distributes heterogeneous values of one parameter to a set of agents [#692](https://github.com/econ-ark/HARK/pull/692)
- NelderMead is now part of estimation [#693](https://github.com/econ-ark/HARK/pull/693)
- Fix typo bug in parallel [#682](https://github.com/econ-ark/HARK/pull/682)
- Fix DiscreteDstn to make it work with multivariate distributions [#646](https://github.com/econ-ark/HARK/pull/646)
- BayerLuetticke removed from HARK, is now a REMARK [#603](https://github.com/econ-ark/HARK/pull/603)
- cstwMPC removed from HARK, is now a REMARK [#666](https://github.com/econ-ark/HARK/pull/666)
- SolvingMicroDSOPs removed from HARK, is now a REMARK [#651](https://github.com/econ-ark/HARK/pull/651)
- constructLogNormalIncomeProcess is now a method of IndShockConsumerType [#661](https://github.com/econ-ark/HARK/pull/661)
- Discretize continuous distributions [#657](https://github.com/econ-ark/HARK/pull/657)
- Data used in cstwMPC is now in HARK.datasets [#622](https://github.com/econ-ark/HARK/pull/622)
- Refactor checkConditions by adding a checkCondition method instead of writing custom checks for each condition [#568](https://github.com/econ-ark/HARK/pull/568)
- Examples update [#768](https://github.com/econ-ark/HARK/pull/768), [#759](https://github.com/econ-ark/HARK/pull/759), [#756](https://github.com/econ-ark/HARK/pull/756), [#727](https://github.com/econ-ark/HARK/pull/727), [#698](https://github.com/econ-ark/HARK/pull/698), [#697](https://github.com/econ-ark/HARK/pull/697), [#561](https://github.com/econ-ark/HARK/pull/561), [#654](https://github.com/econ-ark/HARK/pull/654), [#633](https://github.com/econ-ark/HARK/pull/633), [#775](https://github.com/econ-ark/HARK/pull/775)


### 0.10.6

Release Date: 17-04-2020

#### Major Changes

* Add Bellman equations for cyclical model example [#600](https://github.com/econ-ark/HARK/pull/600)

* read_shocks now reads mortality as well [#613](https://github.com/econ-ark/HARK/pull/613)

* Discrete probability distributions are now classes [#610](https://github.com/econ-ark/HARK/pull/610)

#### Minor Changes 



### 0.10.5

Release Date: 24-03-2020

#### Major Changes
 * Default parameters dictionaries for ConsumptionSaving models have been moved from ConsumerParameters to nearby the classes that use them. [#527](https://github.com/econ-ark/HARK/pull/527)

 * Improvements and cleanup of ConsPortfolioModel, and adding the ability to specify an age-varying list of RiskyAvg and RiskyStd. [#577](https://github.com/econ-ark/HARK/pull/527)

 * Rewrite and simplification of ConsPortfolioModel solver. [#594](https://github.com/econ-ark/HARK/pull/594)

#### Minor Changes 

### 0.10.4

Release Date: 05-03-2020

#### Major Changes
 - Last release to support Python 2.7, future releases of econ-ark will support Python 3.6+ [#478](https://github.com/econ-ark/HARK/pull/478)
 - Move non-reusable model code to examples directory, BayerLuetticke, FashionVictim now in examples instead of in HARK code [#442](https://github.com/econ-ark/HARK/pull/442)
 - Load default parameters for ConsumptionSaving models [#466](https://github.com/econ-ark/HARK/pull/466)
 - Improved implementaion of parallelNelderMead [#300](https://github.com/econ-ark/HARK/pull/300)
 
#### Minor Changes 
 - Notebook utility functions for determining platform, GUI, latex (installation) are available in HARK.utilities [#512](https://github.com/econ-ark/HARK/pull/512)
 - Few DemARKs moved to examples [#472](https://github.com/econ-ark/HARK/pull/472)
 - MaxKinks available in ConsumerParameters again [#486](https://github.com/econ-ark/HARK/pull/486)


### 0.10.3

Release Date: 12-12-2019

#### Major Changes

- Added constrained perfect foresight model solution. ([#299](https://github.com/econ-ark/HARK/pull/299)

#### Minor Changes

- Fixed slicing error in minimizeNelderMead. ([#460](https://github.com/econ-ark/HARK/pull/460))
- Fixed matplotlib GUI error. ([#444](https://github.com/econ-ark/HARK/pull/444))
- Pinned sphinx dependency. ([#436](https://github.com/econ-ark/HARK/pull/436))
- Fixed bug in ConsPortfolioModel in which the same risky rate of return would be drawn over and over. ([#433](https://github.com/econ-ark/HARK/pull/433))
- Fixed sphinx dependency errors. ([#411](https://github.com/econ-ark/HARK/pull/411))
- Refactored simultation.py. ([#408](https://github.com/econ-ark/HARK/pull/408))
- AgentType.simulate() now throws informative errors if
attributes required for simulation do not exist, or initializeSim() has
never been called. ([#320](https://github.com/econ-ark/HARK/pull/320))

### 0.10.2

Release Date: 10-03-2019

#### Minor Changes
- Add some bugfixes and unit tests to HARK.core. ([#401](https://github.com/econ-ark/HARK/pull/401))
- Fix error in discrete portfolio choice's AdjustPrb. ([#391](https://github.com/econ-ark/HARK/pull/391))

### 0.10.1.dev5

Release Date: 09-25-2019

#### Minor Changes
- Added portfolio choice between risky and safe assets (ConsPortfolioModel). ([#241](https://github.com/econ-ark/HARK/pull/241))

### 0.10.1.dev4

Release Date: 09-19-2019

#### Minor Changes
- Fixes cubic interpolation in KinkedRSolver. ([#386](https://github.com/econ-ark/HARK/pull/386))
- Documentes the procedure for constructing value function inverses and fixes bug in which survival rate was not included in absolute patience factor. ([#383](https://github.com/econ-ark/HARK/pull/383))
- Fixes problems that sometimes prevented multiprocessing from working. ([#377](https://github.com/econ-ark/HARK/pull/377))

### 0.10.1.dev3

Release Date: 07-23-2019

#### Minor Changes
- Missed pre-solve fix (see [#363](https://github.com/econ-ark/HARK/pull/363) for more context). ([#367](https://github.com/econ-ark/HARK/pull/367))

### 0.10.1.dev2

Release Date: 07-22-2019

#### Minor Changes
- Revert pre-solve commit due to bug.  ([#363](https://github.com/econ-ark/HARK/pull/363))

### 0.10.1.dev1

Release Date: 07-20-2019

#### Breaking Changes
- See #302 under minor changes.

#### Major Changes
- Adds BayerLuetticke notebooks and functionality. ([#328](https://github.com/econ-ark/HARK/pull/328))

#### Minor Changes
- Fixes one-asset HANK models for endowment economy (had MP wired in as the shock). ([#355](https://github.com/econ-ark/HARK/pull/355))
- Removes jupytext *.py files. ([#354](https://github.com/econ-ark/HARK/pull/354))
- Reorganizes documentation and configures it to work with Read the Docs. ([#353](https://github.com/econ-ark/HARK/pull/353))
- Adds notebook illustrating dimensionality reduction in Bayer and Luetticke. ([#345](https://github.com/econ-ark/HARK/pull/345))
- Adds notebook illustrating how the Bayer & Luetticke invoke the discrete cosine transformation(DCT) and fixed copula to reduce dimensions of the problem.([#344](https://github.com/econ-ark/HARK/pull/344))
- Makes BayerLuetticke HANK tools importable as a module. ([#342](https://github.com/econ-ark/HARK/pull/342))
- Restores functionality of SGU_solver. ([#341](https://github.com/econ-ark/HARK/pull/341))
- Fixes datafile packaging issue. ([#332](https://github.com/econ-ark/HARK/pull/332))
- Deletes .py file from Bayer-Luetticke folder. ([#329](https://github.com/econ-ark/HARK/pull/329))
- Add an empty method for preSolve called checkRestrictions that can be overwritten in classes inheriting from AgentType to check for illegal parameter values. ([#324](https://github.com/econ-ark/HARK/pull/324))
- Adds a call to updateIncomeProcess() in preSolve() to avoid solutions being based on wrong income process specifications if some parameters change between two solve() calls. ([#323](https://github.com/econ-ark/HARK/pull/323))
- Makes checkConditions() less verbose when the checks are not actually performed by converting a print statement to an inline comment. ([#321](https://github.com/econ-ark/HARK/pull/321))
- Raises more readable exception when simultate() is called without solving first. ([#315](https://github.com/econ-ark/HARK/pull/315)) 
- Removes testing folder (part of ongoing test restructuring). ([#304](https://github.com/econ-ark/HARK/pull/304))
- Fixes unintended behavior in default simDeath(). Previously, all agents would die off in the first period, but they were meant to always survive. ([#302](https://github.com/econ-ark/HARK/pull/302)) __Warning__: Potentially breaking change.

### 0.10.1

Release Date: 05-30-2019

No changes from 0.10.0.dev3.

### 0.10.0.dev3

Release Date: 05-18-2019

#### Major Changes
- Fixes multithreading problems by using Parallels(backend='multiprocessing'). ([287](https://github.com/econ-ark/HARK/pull/287))
- Fixes bug caused by misapplication of check_conditions. ([284](https://github.com/econ-ark/HARK/pull/284))
- Adds functions to calculate quadrature nodes and weights for numerically evaluating expectations in the presence of (log-)normally distributed random variables. ([258](https://github.com/econ-ark/HARK/pull/258))

#### Minor Changes
- Adds method decorator which validates that arguments passed in are not empty. ([282](https://github.com/econ-ark/HARK/pull/282)
- Lints a variety of files.  These PRs include some additional/related minor changes, like replacing an exec function, removing some lambdas, adding some files to .gitignore, etc. ([274](https://github.com/econ-ark/HARK/pull/274), [276](https://github.com/econ-ark/HARK/pull/276), [277](https://github.com/econ-ark/HARK/pull/277), [278](https://github.com/econ-ark/HARK/pull/278), [281](https://github.com/econ-ark/HARK/pull/281))
- Adds vim swp files to gitignore. ([269](https://github.com/econ-ark/HARK/pull/269))
- Adds version dunder in init. ([265](https://github.com/econ-ark/HARK/pull/265))
- Adds flake8 to requirements.txt and config. ([261](https://github.com/econ-ark/HARK/pull/261))
- Adds some unit tests for IndShockConsumerType. ([256](https://github.com/econ-ark/HARK/pull/256))

### 0.10.0.dev2

Release Date: 04-18-2019

#### Major Changes

None

#### Minor Changes

* Fix verbosity check in ConsIndShockModel. ([250](https://github.com/econ-ark/HARK/pull/250))

#### Other Changes

None

### 0.10.0.dev1

Release Date: 04-12-2019

#### Major Changes

* Adds [tools](https://github.com/econ-ark/HARK/blob/master/HARK/dcegm.py) to solve problems that arise from the interaction of discrete and continuous variables, using the [DCEGM](https://github.com/econ-ark/DemARK/blob/master/notebooks/DCEGM-Upper-Envelope.ipynb) method of [Iskhakov et al.](https://onlinelibrary.wiley.com/doi/abs/10.3982/QE643), who apply the their discrete-continuous solution algorithm to the problem of optimal endogenous retirement; their results are replicated using our new tool [here](https://github.com/econ-ark/REMARK/blob/master/REMARKs/EndogenousRetirement/Endogenous-Retirement.ipynb). ([226](https://github.com/econ-ark/HARK/pull/226))
* Parameters of ConsAggShockModel.CobbDouglasEconomy.updateAFunc and ConsAggShockModel.CobbDouglasMarkovEconomy.updateAFunc that govern damping and the number of discarded 'burn-in' periods were previously hardcoded, now proper instance-level parameters. ([244](https://github.com/econ-ark/HARK/pull/244))
* Improve accuracy and performance of functions for evaluating the integrated value function and conditional choice probabilities for models with extreme value type I taste shocks. ([242](https://github.com/econ-ark/HARK/pull/242))
* Add calcLogSum, calcChoiceProbs, calcLogSumChoiceProbs to HARK.interpolation. ([209](https://github.com/econ-ark/HARK/pull/209), [217](https://github.com/econ-ark/HARK/pull/217))
* Create tool to produce an example "template" of a REMARK based on SolvingMicroDSOPs. ([176](https://github.com/econ-ark/HARK/pull/176))

#### Minor Changes

* Moved old utilities tests. ([245](https://github.com/econ-ark/HARK/pull/245))
* Deleted old files related to "cstwMPCold". ([239](https://github.com/econ-ark/HARK/pull/239))
* Set numpy floating point error level to ignore. ([238](https://github.com/econ-ark/HARK/pull/238))
* Fixed miscellaneous imports. ([212](https://github.com/econ-ark/HARK/pull/212), [224](https://github.com/econ-ark/HARK/pull/224), [225](https://github.com/econ-ark/HARK/pull/225))
* Improve the tests of buffer stock model impatience conditions in IndShockConsumerType. ([219](https://github.com/econ-ark/HARK/pull/219))
* Add basic support for Travis continuous integration testing. ([208](https://github.com/econ-ark/HARK/pull/208))
* Add SciPy to requirements.txt. ([207](https://github.com/econ-ark/HARK/pull/207))
* Fix indexing bug in bilinear interpolation. ([194](https://github.com/econ-ark/HARK/pull/194))
* Update the build process to handle Python 2 and 3 compatibility. ([172](https://github.com/econ-ark/HARK/pull/172))
* Add MPCnow attribute to ConsGenIncProcessModel. ([170](https://github.com/econ-ark/HARK/pull/170))
* All standalone demo files have been removed. The content that was in these files can now be found in similarly named Jupyter notebooks in the DEMARK repository. Some of these notebooks are also linked from econ-ark.org.  ([229](https://github.com/econ-ark/HARK/pull/229), [243](https://github.com/econ-ark/HARK/pull/243))

#### Other Notes

* Not all changes from 0.9.1 may be listed in these release notes.  If you are having trouble addressing a breaking change, please reach out to us.
<|MERGE_RESOLUTION|>--- conflicted
+++ resolved
@@ -8,8 +8,7 @@
 
 ## Changes
 
-<<<<<<< HEAD
-### 0.10.9
+### 0.12.0
 
 Release Date: TBD
 
@@ -17,7 +16,8 @@
 
 * FrameAgentType for modular definitions of agents [#865](https://github.com/econ-ark/HARK/pull/865)
 * PortfolioConsumerFrameType, a port of PortfolioConsumerType to use Frames [#865](https://github.com/econ-ark/HARK/pull/865)
-=======
+
+
 ### 0.11.0
 
 Release Data: March 4, 2021
@@ -54,7 +54,6 @@
 * Rename DiscreteDistribution.drawDiscrete() to draw()
 * Update documentation and warnings around IncShkDstn [#955](https://github.com/econ-ark/HARK/pull/955)
 * Adds csv files to `MANIFEST.in`. [957](https://github.com/econ-ark/HARK/pull/957)
->>>>>>> 0a0909df
 
 ### 0.10.8
 
