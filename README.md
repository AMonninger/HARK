--- conflicted
+++ resolved
@@ -24,11 +24,8 @@
 overview of the main elements of the toolkit.
 
 Other useful resources are:
-<<<<<<< HEAD
-   * Documentation: [Sphinx/ReadTheDocs](https://hark.readthedocs.io/en/latest/) 
-=======
+
    * Documentation: [ReadTheDocs](https://hark.readthedocs.io/) 
->>>>>>> 8e39cd3a
    * User guide: [Documentation/HARKmanual.pdf](Documentation/HARKmanual.pdf) 
       * In the [HARK repository](https://github.com/econ-ark/HARK)
    * Demonstrations of HARK functionality: [DemARK](https://github.com/econ-ark/DemARK/)
