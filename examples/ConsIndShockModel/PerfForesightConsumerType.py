# ---
# jupyter:
#   jupytext:
#     cell_metadata_filter: collapsed,code_folding,name,title,incorrectly_encoded_metadata,pycharm
#     formats: ipynb,py:percent
#     text_representation:
#       extension: .py
#       format_name: percent
#       format_version: '1.3'
#       jupytext_version: 1.6.0
#   kernelspec:
#     display_name: econ-ark-3.8
#     language: python
#     name: econ-ark-3.8
# ---

# %% [markdown]
# # PerfForesightConsumerType: Perfect foresight consumption-saving


# %% code_folding=[0]
# Initial imports and notebook setup, click arrow to show

from copy import copy

import matplotlib.pyplot as plt
import numpy as np

from HARK.ConsumptionSaving.ConsIndShockModel import PerfForesightConsumerType
from HARK.utilities import plot_funcs

mystr = lambda number: "{:.4f}".format(number)

# %% [markdown]
# The module `HARK.ConsumptionSaving.ConsIndShockModel` concerns consumption-saving models with idiosyncratic shocks to (non-capital) income.  All of the models assume CRRA utility with geometric discounting, no bequest motive, and income shocks are fully transitory or fully permanent.
#
# `ConsIndShockModel` currently includes three models:
# 1. A very basic "perfect foresight" model with no uncertainty.
# 2. A model with risk over transitory and permanent income shocks.
# 3. The model described in (2), with an interest rate for debt that differs from the interest rate for savings.
#
# This notebook provides documentation for the first of these three models.
# $\newcommand{\CRRA}{\rho}$
# $\newcommand{\DiePrb}{\mathsf{D}}$
# $\newcommand{\PermGroFac}{\Gamma}$
# $\newcommand{\Rfree}{\mathsf{R}}$
# $\newcommand{\DiscFac}{\beta}$

# %% [markdown]
# ## Statement of perfect foresight consumption-saving model
#
# The `PerfForesightConsumerType` class the problem of a consumer with Constant Relative Risk Aversion utility
# ${\CRRA}$
# \begin{equation}
# U(C) = \frac{C^{1-\CRRA}}{1-\rho},
# \end{equation}
# has perfect foresight about everything except whether he will die between the end of period $t$ and the beginning of period $t+1$, which occurs with probability $\DiePrb_{t+1}$.  Permanent labor income $P_t$ grows from period $t$ to period $t+1$ by factor $\PermGroFac_{t+1}$.
#
# At the beginning of period $t$, the consumer has an amount of market resources $M_t$ (which includes both market wealth and currrent income) and must choose how much of those resources to consume $C_t$ and how much to retain in a riskless asset $A_t$, which will earn return factor $\Rfree$.  The consumer cannot necessarily borrow arbitarily; instead, he might be constrained to have a wealth-to-income ratio at least as great as some "artificial borrowing constraint" $\underline{a} \leq 0$.
#
# The agent's flow of future utility $U(C_{t+n})$ from consumption is geometrically discounted by factor $\DiscFac$ per period. If the consumer dies, he receives zero utility flow for the rest of time.
#
# The agent's problem can be written in Bellman form as:
#
# \begin{eqnarray*}
# V_t(M_t,P_t) &=& \max_{C_t}~U(C_t) ~+ \DiscFac (1 - \DiePrb_{t+1}) V_{t+1}(M_{t+1},P_{t+1}), \\
# & s.t. & \\
# A_t &=& M_t - C_t, \\
# A_t/P_t &\geq& \underline{a}, \\
# M_{t+1} &=& \Rfree A_t + Y_{t+1}, \\
# Y_{t+1} &=& P_{t+1}, \\
# P_{t+1} &=& \PermGroFac_{t+1} P_t.
# \end{eqnarray*}
#
# The consumer's problem is characterized by a coefficient of relative risk aversion $\CRRA$, an intertemporal discount factor $\DiscFac$, an interest factor $\Rfree$, and age-varying sequences of the permanent income growth factor $\PermGroFac_t$ and survival probability $(1 - \DiePrb_t)$.
#
# While it does not reduce the computational complexity of the problem (as permanent income is deterministic, given its initial condition $P_0$), HARK represents this problem with *normalized* variables (represented in lower case), dividing all real variables by permanent income $P_t$ and utility levels by $P_t^{1-\CRRA}$.  The Bellman form of the model thus reduces to:
#
# \begin{eqnarray*}
# v_t(m_t) &=& \max_{c_t}~U(c_t) ~+ \DiscFac (1 - \DiePrb_{t+1}) \PermGroFac_{t+1}^{1-\CRRA} v_{t+1}(m_{t+1}), \\
# & s.t. & \\
# a_t &=& m_t - c_t, \\
# a_t &\geq& \underline{a}, \\
# m_{t+1} &=& \Rfree/\PermGroFac_{t+1} a_t + 1.
# \end{eqnarray*}

# %% [markdown]
# ## Solution method for PerfForesightConsumerType
#
# Because of the assumptions of CRRA utility, no risk other than mortality, and no artificial borrowing constraint, the problem has a closed form solution.  In fact, the consumption function is perfectly linear, and the value function composed with the inverse utility function is also linear.  The mathematical solution of this model is described in detail in the lecture notes [PerfForesightCRRA](https://www.econ2.jhu.edu/people/ccarroll/public/lecturenotes/consumption/PerfForesightCRRA).
#
# The one period problem for this model is solved by the function `solveConsPerfForesight`, which creates an instance of the class `ConsPerfForesightSolver`. To construct an instance of the class `PerfForesightConsumerType`, several parameters must be passed to its constructor as shown in the table below.

# %% [markdown]
# ## Example parameter values to construct an instance of PerfForesightConsumerType
#
# | Parameter | Description | Code | Example value | Time-varying? |
# | :---: | --- | --- | --- | --- |
# | $\DiscFac$ |Intertemporal discount factor  | $\texttt{DiscFac}$ | $0.96$ |  |
# | $\CRRA $ |Coefficient of relative risk aversion | $\texttt{CRRA}$ | $2.0$ | |
# | $\Rfree$ | Risk free interest factor | $\texttt{Rfree}$ | $1.03$ | |
# | $1 - \DiePrb_{t+1}$ |Survival probability | $\texttt{LivPrb}$ | $[0.98]$ | $\surd$ |
# |$\PermGroFac_{t+1}$|Permanent income growth factor|$\texttt{PermGroFac}$| $[1.01]$ | $\surd$ |
# |$\underline{a}$|Artificial borrowing constraint|$\texttt{BoroCnstArt}$| $None$ |  |
# |$(none)$|Maximum number of gridpoints in consumption function |$\texttt{aXtraCount}$| $200$ |  |
# |$T$| Number of periods in this type's "cycle" |$\texttt{T_cycle}$| $1$ | |
# |(none)| Number of times the "cycle" occurs |$\texttt{cycles}$| $0$ | |
#
# Note that the survival probability and income growth factor have time subscripts; likewise, the example values for these parameters are *lists* rather than simply single floats.  This is because those parameters are *time-varying*: their values can depend on which period of the problem the agent is in.  All time-varying parameters *must* be specified as lists, even if the same value occurs in each period for this type.
#
# The artificial borrowing constraint can be any non-positive `float`, or it can be `None` to indicate no artificial borrowing constraint.  The maximum number of gridpoints in the consumption function is only relevant if the borrowing constraint is not `None`; without an upper bound on the number of gridpoints, kinks in the consumption function will propagate indefinitely in an infinite horizon model if there is a borrowing constraint, eventually resulting in an overflow error.  If there is no artificial borrowing constraint, then the number of gridpoints used to represent the consumption function is always exactly two.
#
# The last two parameters in the table specify the "nature of time" for this type: the number of (non-terminal) periods in this type's "cycle", and the number of times that the "cycle" occurs.  *Every* subclass of `AgentType` uses these two code parameters to define the nature of time.  Here, `T_cycle` has the value $1$, indicating that there is exactly one period in the cycle, while `cycles` is $0$, indicating that the cycle is repeated in *infinite* number of times-- it is an infinite horizon model, with the same "kind" of period repeated over and over.
#
# In contrast, we could instead specify a life-cycle model by setting `T_cycle` to $1$, and specifying age-varying sequences of income growth and survival probability.  In all cases, the number of elements in each time-varying parameter should exactly equal $\texttt{T_cycle}$.
#
# The parameter $\texttt{AgentCount}$ specifies how many consumers there are of this *type*-- how many individuals have these exact parameter values and are *ex ante* homogeneous.  This information is not relevant for solving the model, but is needed in order to simulate a population of agents, introducing *ex post* heterogeneity through idiosyncratic shocks.  Of course, simulating a perfect foresight model is quite boring, as there are *no* idiosyncratic shocks other than death!
#
# The cell below defines a dictionary that can be passed to the constructor method for `PerfForesightConsumerType`, with the values from the table here.

# %% code_folding=[]
PerfForesightDict = {
    # Parameters actually used in the solution method
    "CRRA": 2.0,  # Coefficient of relative risk aversion
    "Rfree": 1.03,  # Interest factor on assets
    "DiscFac": 0.96,  # Default intertemporal discount factor
    "LivPrb": [0.98],  # Survival probability
    "PermGroFac": [1.01],  # Permanent income growth factor
    "BoroCnstArt": None,  # Artificial borrowing constraint
    "aXtraCount": 200,  # Maximum number of gridpoints in consumption function
    # Parameters that characterize the nature of time
    "T_cycle": 1,  # Number of periods in the cycle for this agent type
    "cycles": 0,  # Number of times the cycle occurs (0 --> infinitely repeated)
}

# %% [markdown]
# ## Solving and examining the solution of the perfect foresight model
#
# With the dictionary we have just defined, we can create an instance of `PerfForesightConsumerType` by passing the dictionary to the class (as if the class were a function).  This instance can then be solved by invoking its `solve` method.

# %%
PFexample = PerfForesightConsumerType(**PerfForesightDict)
PFexample.cycles = 0
PFexample.solve()

# %% [markdown]
# The $\texttt{solve}$ method fills in the instance's attribute `solution` as a time-varying list of solutions to each period of the consumer's problem.  In this case, `solution` will be a list with exactly one instance of the class `ConsumerSolution`, representing the solution to the infinite horizon model we specified.

# %%
print(PFexample.solution)

# %% [markdown]
# Each element of `solution` has a few attributes. To see all of them, we can use the \texttt{vars} built in function:
#
# the consumption functions reside in the attribute $\texttt{cFunc}$ of each element of `ConsumerType.solution`.  This method creates a (time varying) attribute $\texttt{cFunc}$ that contains a list of consumption functions.

# %%
print(vars(PFexample.solution[0]))

# %% [markdown]
# The two most important attributes of a single period solution of this model are the (normalized) consumption function $\texttt{cFunc}$ and the (normalized) value function $\texttt{vFunc}$.  Let's plot those functions near the lower bound of the permissible state space (the attribute $\texttt{mNrmMin}$ tells us the lower bound of $m_t$ where the consumption function is defined).

# %%
print("Linear perfect foresight consumption function:")
mMin = PFexample.solution[0].mNrmMin
plot_funcs(PFexample.solution[0].cFunc, mMin, mMin + 10.0)

# %%
print("Perfect foresight value function:")
plot_funcs(PFexample.solution[0].vFunc, mMin + 0.1, mMin + 10.1)

# %% [markdown]
# An element of `solution` also includes the (normalized) marginal value function $\texttt{vPfunc}$, and the lower and upper bounds of the marginal propensity to consume (MPC) $\texttt{MPCmin}$ and $\texttt{MPCmax}$.  Note that with a linear consumption function, the MPC is constant, so its lower and upper bound are identical.
#
# ### Liquidity constrained perfect foresight example
#
# Without an artificial borrowing constraint, a perfect foresight consumer is free to borrow against the PDV of his entire future stream of labor income-- his "human wealth" $\texttt{hNrm}$-- and he will consume a constant proportion of his total wealth (market resources plus human wealth).  If we introduce an artificial borrowing constraint, both of these features vanish.  In the cell below, we define a parameter dictionary that prevents the consumer from borrowing *at all*, create and solve a new instance of `PerfForesightConsumerType` with it, and then plot its consumption function.

# %% pycharm={"name": "#%%\n"}
LiqConstrDict = copy(PerfForesightDict)
LiqConstrDict["BoroCnstArt"] = 0.0  # Set the artificial borrowing constraint to zero

LiqConstrExample = PerfForesightConsumerType(**LiqConstrDict)
LiqConstrExample.cycles = 0  # Make this type be infinite horizon
LiqConstrExample.solve()

print("Liquidity constrained perfect foresight consumption function:")
plot_funcs(LiqConstrExample.solution[0].cFunc, 0.0, 10.0)

# %% pycharm= [markdown] {"name": "#%% md\n"}
# At this time, the value function for a perfect foresight consumer with an artificial borrowing constraint is not computed nor included as part of its $\texttt{solution}$.

# %% [markdown]
# ## Simulating the perfect foresight consumer model
#
# Suppose we wanted to simulate many consumers who share the parameter values that we passed to `PerfForesightConsumerType`-- an *ex ante* homogeneous *type* of consumers.  To do this, our instance would have to know *how many* agents there are of this type, as well as their initial levels of assets $a_t$ and permanent income $P_t$.
#
# ### Setting simulation parameters
#
# Let's fill in this information by passing another dictionary to `PFexample` with simulation parameters.  The table below lists the parameters that an instance of `PerfForesightConsumerType` needs in order to successfully simulate its model using the `simulate` method.
#
# | Description | Code | Example value |
# | :---: | --- | --- |
# | Number of consumers of this type | $\texttt{AgentCount}$ | $10000$ |
# | Number of periods to simulate | $\texttt{T_sim}$ | $120$ |
# | Mean of initial log (normalized) assets | $\texttt{aNrmInitMean}$ | $-6.0$ |
# | Stdev of initial log  (normalized) assets | $\texttt{aNrmInitStd}$ | $1.0$ |
# | Mean of initial log permanent income | $\texttt{pLvlInitMean}$ | $0.0$ |
# | Stdev of initial log permanent income | $\texttt{pLvlInitStd}$ | $0.0$ |
# | Aggregrate productivity growth factor | $\texttt{PermGroFacAgg}$ | $1.0$ |
# | Age after which consumers are automatically killed | $\texttt{T_age}$ | $None$ |
#
# We have specified the model so that initial assets and permanent income are both distributed lognormally, with mean and standard deviation of the underlying normal distributions provided by the user.
#
# The parameter $\texttt{PermGroFacAgg}$ exists for compatibility with more advanced models that employ aggregate productivity shocks; it can simply be set to 1.
#
# In infinite horizon models, it might be useful to prevent agents from living extraordinarily long lives through a fortuitous sequence of mortality shocks.  We have thus provided the option of setting $\texttt{T_age}$ to specify the maximum number of periods that a consumer can live before they are automatically killed (and replaced with a new consumer with initial state drawn from the specified distributions).  This can be turned off by setting it to `None`.
#
# The cell below puts these parameters into a dictionary, then gives them to `PFexample`.  Note that all of these parameters *could* have been passed as part of the original dictionary; we omitted them above for simplicity.

# %% pycharm={"name": "#%%\n"}
SimulationParams = {
    "AgentCount": 10000,  # Number of agents of this type
    "T_sim": 120,  # Number of periods to simulate
    "aNrmInitMean": -6.0,  # Mean of log initial assets
    "aNrmInitStd": 1.0,  # Standard deviation of log initial assets
    "pLvlInitMean": 0.0,  # Mean of log initial permanent income
    "pLvlInitStd": 0.0,  # Standard deviation of log initial permanent income
    "PermGroFacAgg": 1.0,  # Aggregate permanent income growth factor
    "T_age": None,  # Age after which simulated agents are automatically killed
}

<<<<<<< HEAD
# This implicitly uses the assignParameters method of AgentType
PFexample.assignParameters(**SimulationParams)
=======
PFexample.assign_parameters(**SimulationParams)
>>>>>>> 799943e4

# %% pycharm= [markdown] {"name": "#%% md\n"}
# To generate simulated data, we need to specify which variables we want to track the "history" of for this instance.  To do so, we set the `track_vars` attribute of our `PerfForesightConsumerType` instance to be a list of strings with the simulation variables we want to track.
#
<<<<<<< HEAD
# In this model, valid elments of $\texttt{track_vars}$ include $\texttt{mNrm}$, $\texttt{cNrm}$, $\texttt{aNrm}$, and $\texttt{pLvl}$.  Because this model has no idiosyncratic shocks, our simulated data will be quite boring.
#
# ### Generating simulated data
#
# Before simulating, the $\texttt{initializeSim}$ method must be invoked.  This resets our instance back to its initial state, drawing a set of initial $\texttt{aNrm}$ and $\texttt{pLvl}$ values from the specified distributions and storing them in the attributes $\texttt{aNrm_init}$ and $\texttt{pLvl_init}$.  It also resets this instance's internal random number generator, so that the same initial states will be set every time $\texttt{initializeSim}$ is called.  In models with non-trivial shocks, this also ensures that the same sequence of shocks will be generated on every simulation run.
=======
# In this model, valid arguments to `track_vars` include $\texttt{mNrm}$, $\texttt{cNrm}$, $\texttt{aNrm}$, and $\texttt{pLvl}$.  Because this model has no idiosyncratic shocks, our simulated data will be quite boring.
#
# ### Generating simulated data
#
# Before simulating, the `initialize_sim` method must be invoked.  This resets our instance back to its initial state, drawing a set of initial $\texttt{aNrm}$ and $\texttt{pLvl}$ values from the specified distributions and storing them in the attributes $\texttt{aNrmNow_init}$ and $\texttt{pLvlNow_init}$.  It also resets this instance's internal random number generator, so that the same initial states will be set every time `initialize_sim` is called.  In models with non-trivial shocks, this also ensures that the same sequence of shocks will be generated on every simulation run.
>>>>>>> 799943e4
#
# Finally, the `simulate` method can be called.

# %% pycharm={"name": "#%%\n"}
PFexample.track_vars = ['mNrm']
PFexample.initialize_sim()
PFexample.simulate()

# %% pycharm= [markdown] {"name": "#%% md\n"}
# Each simulation variable $\texttt{X}$ named in $\texttt{track_vars}$ will have the *history* of that variable for each agent stored in the attribute $\texttt{X_hist}$ as an array of shape $(\texttt{T_sim},\texttt{AgentCount})$.  To see that the simulation worked as intended, we can plot the mean of $m_t$ in each simulated period:

# %% pycharm={"name": "#%%\n"}
plt.plot(np.mean(PFexample.history['mNrm'], axis=1))
plt.xlabel("Time")
plt.ylabel("Mean normalized market resources")
plt.show()

# %% pycharm= [markdown] {"name": "#%% md\n"}
# A perfect foresight consumer can borrow against the PDV of his future income-- his human wealth-- and thus as time goes on, our simulated agents approach the (very negative) steady state level of $m_t$ while being steadily replaced with consumers with roughly $m_t=1$.
#
# The slight wiggles in the plotted curve are due to consumers randomly dying and being replaced; their replacement will have an initial state drawn from the distributions specified by the user.  To see the current distribution of ages, we can look at the attribute $\texttt{t_age}$.

# %% pycharm={"name": "#%%\n"}
N = PFexample.AgentCount
F = np.linspace(0.0, 1.0, N)
plt.plot(np.sort(PFexample.t_age), F)
plt.xlabel("Current age of consumers")
plt.ylabel("Cumulative distribution")
plt.show()

# %% pycharm= [markdown] {"name": "#%% md\n"}
# The distribution is (discretely) exponential, with a point mass at 120 with consumers who have survived since the beginning of the simulation.
#
# One might wonder why HARK requires users to call `initialize_sim` before calling `simulate`: Why doesn't `simulate` just call `initialize_sim` as its first step?  We have broken up these two steps so that users can simulate some number of periods, change something in the environment, and then resume the simulation.
#
# When called with no argument, `simulate` will simulate the model for $\texttt{T_sim}$ periods.  The user can optionally pass an integer specifying the number of periods to simulate (which should not exceed $\texttt{T_sim}$).
#
# In the cell below, we simulate our perfect foresight consumers for 80 periods, then seize a bunch of their assets (dragging their wealth even more negative), then simulate for the remaining 40 periods.
#
# The `state_prev` attribute of an AgenType stores the values of the model's state variables in the _previous_ period of the simulation.

<<<<<<< HEAD
# %% pycharm={"name": "#%%\n"}
PFexample.initializeSim()
=======
# %% pycharm= {"name": "#%%\n"}
PFexample.initialize_sim()
>>>>>>> 799943e4
PFexample.simulate(80)
PFexample.state_prev['aNrm'] += -5.0  # Adjust all simulated consumers' assets downward by 5
PFexample.simulate(40)

plt.plot(np.mean(PFexample.history['mNrm'], axis=1))
plt.xlabel("Time")
plt.ylabel("Mean normalized market resources")
plt.show()

# %%<|MERGE_RESOLUTION|>--- conflicted
+++ resolved
@@ -230,29 +230,16 @@
     "T_age": None,  # Age after which simulated agents are automatically killed
 }
 
-<<<<<<< HEAD
-# This implicitly uses the assignParameters method of AgentType
-PFexample.assignParameters(**SimulationParams)
-=======
 PFexample.assign_parameters(**SimulationParams)
->>>>>>> 799943e4
 
 # %% pycharm= [markdown] {"name": "#%% md\n"}
 # To generate simulated data, we need to specify which variables we want to track the "history" of for this instance.  To do so, we set the `track_vars` attribute of our `PerfForesightConsumerType` instance to be a list of strings with the simulation variables we want to track.
 #
-<<<<<<< HEAD
-# In this model, valid elments of $\texttt{track_vars}$ include $\texttt{mNrm}$, $\texttt{cNrm}$, $\texttt{aNrm}$, and $\texttt{pLvl}$.  Because this model has no idiosyncratic shocks, our simulated data will be quite boring.
+# In this model, valid arguments to `track_vars` include $\texttt{mNrm}$, $\texttt{cNrm}$, $\texttt{aNrm}$, and $\texttt{pLvl}$.  Because this model has no idiosyncratic shocks, our simulated data will be quite boring.
 #
 # ### Generating simulated data
 #
-# Before simulating, the $\texttt{initializeSim}$ method must be invoked.  This resets our instance back to its initial state, drawing a set of initial $\texttt{aNrm}$ and $\texttt{pLvl}$ values from the specified distributions and storing them in the attributes $\texttt{aNrm_init}$ and $\texttt{pLvl_init}$.  It also resets this instance's internal random number generator, so that the same initial states will be set every time $\texttt{initializeSim}$ is called.  In models with non-trivial shocks, this also ensures that the same sequence of shocks will be generated on every simulation run.
-=======
-# In this model, valid arguments to `track_vars` include $\texttt{mNrm}$, $\texttt{cNrm}$, $\texttt{aNrm}$, and $\texttt{pLvl}$.  Because this model has no idiosyncratic shocks, our simulated data will be quite boring.
-#
-# ### Generating simulated data
-#
 # Before simulating, the `initialize_sim` method must be invoked.  This resets our instance back to its initial state, drawing a set of initial $\texttt{aNrm}$ and $\texttt{pLvl}$ values from the specified distributions and storing them in the attributes $\texttt{aNrmNow_init}$ and $\texttt{pLvlNow_init}$.  It also resets this instance's internal random number generator, so that the same initial states will be set every time `initialize_sim` is called.  In models with non-trivial shocks, this also ensures that the same sequence of shocks will be generated on every simulation run.
->>>>>>> 799943e4
 #
 # Finally, the `simulate` method can be called.
 
@@ -294,13 +281,8 @@
 #
 # The `state_prev` attribute of an AgenType stores the values of the model's state variables in the _previous_ period of the simulation.
 
-<<<<<<< HEAD
-# %% pycharm={"name": "#%%\n"}
-PFexample.initializeSim()
-=======
 # %% pycharm= {"name": "#%%\n"}
 PFexample.initialize_sim()
->>>>>>> 799943e4
 PFexample.simulate(80)
 PFexample.state_prev['aNrm'] += -5.0  # Adjust all simulated consumers' assets downward by 5
 PFexample.simulate(40)
