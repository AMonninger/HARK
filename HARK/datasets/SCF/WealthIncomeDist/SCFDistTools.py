--- conflicted
+++ resolved
@@ -142,11 +142,7 @@
     """
     Finds and formats parameters for the initial distributions of permanent
     income and normalized wealth from the SCF's summary statistics.
-<<<<<<< HEAD
-    
-=======
-
->>>>>>> 4cdfea7b
+
     Many of HARK's models (e.g. PerfForesightConsumerType.sim_birth(),
     GenIncProcessConsumerType.sim_birth()) assume the initial distribution
     of permanent income (pLvl) and normalized wealth (aNrm) are log-normal.
