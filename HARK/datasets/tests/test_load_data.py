import unittest
from HARK.datasets import load_SCF_wealth_weights
from HARK.datasets.cpi.us.CPITools import cpi_deflator
<<<<<<< HEAD
from HARK.datasets.SCF.WealthIncomeDist.SCFDistTools import income_wealth_dists_from_scf

=======
>>>>>>> 7bf7ae21

class test_load_SCF_wealth_weights(unittest.TestCase):
    def setUp(self):
        self.SCF_wealth, self.SCF_weights = load_SCF_wealth_weights()

    def test_shape(self):
        self.assertEqual(self.SCF_wealth.shape, (3553,))
        self.assertEqual(self.SCF_weights.shape, (3553,))

<<<<<<< HEAD

# %% US CPI tests
class test_cpi_deflators(unittest.TestCase):
    def test_month_deflators(self):

        # Same year test
        defl_same_year = cpi_deflator(2000, 2000, "SEP")
        self.assertEqual(defl_same_year[0], 1.0)

        # Different year test
        defl_diff_year = cpi_deflator(1998, 2019, "SEP")
        self.assertAlmostEqual(defl_diff_year[0], 0.63581063)

    def test_avg_deflators(self):

        # Same year test
        defl_same_year = cpi_deflator(2000, 2000)
        self.assertEqual(defl_same_year[0], 1.0)

        # Different year test
        defl_diff_year = cpi_deflator(1998, 2019)
        self.assertAlmostEqual(defl_diff_year[0], 0.63612218)


# %% Tests for Survey of Consumer finances initial distributions
class test_SCF_dists(unittest.TestCase):
    def setUp(self):
        self.BaseYear = 1992

    def test_at_21(self):

        # Get stats for various groups and test them
        NoHS = income_wealth_dists_from_scf(
            self.BaseYear, age=21, education="NoHS", wave=1995
        )
        self.assertAlmostEqual(NoHS["aNrmInitMean"], -1.0611984728537684)
        self.assertAlmostEqual(NoHS["aNrmInitStd"], 1.475816500147777)
        self.assertAlmostEqual(NoHS["pLvlInitMean"], 3.7032072819437323)
        self.assertAlmostEqual(NoHS["pLvlInitStd"], 0.7264931123240703)

        HS = income_wealth_dists_from_scf(
            self.BaseYear, age=21, education="HS", wave=2013
        )
        self.assertAlmostEqual(HS["aNrmInitMean"], -1.0812342937817578)
        self.assertAlmostEqual(HS["aNrmInitStd"], 1.7526704743231725)
        self.assertAlmostEqual(HS["pLvlInitMean"], 3.968472693577544)
        self.assertAlmostEqual(HS["pLvlInitStd"], 0.6736467457859727)

        Coll = income_wealth_dists_from_scf(
            self.BaseYear, age=21, education="College", wave=2019
        )
        self.assertAlmostEqual(Coll["aNrmInitMean"], -0.6837248150760165)
        self.assertAlmostEqual(Coll["aNrmInitStd"], 0.8813676761170798)
        self.assertAlmostEqual(Coll["pLvlInitMean"], 4.440951283550222)
        self.assertAlmostEqual(Coll["pLvlInitStd"], 0.746362502979793)

    def test_at_60(self):

        # Get stats for various groups and test them
        NoHS = income_wealth_dists_from_scf(
            self.BaseYear, age=60, education="NoHS", wave=1995
        )
        self.assertAlmostEqual(NoHS["aNrmInitMean"], 0.1931578281432479)
        self.assertAlmostEqual(NoHS["aNrmInitStd"], 1.6593916577375334)
        self.assertAlmostEqual(NoHS["pLvlInitMean"], 4.538262764120979)
        self.assertAlmostEqual(NoHS["pLvlInitStd"], 0.61810580085094993)

        HS = income_wealth_dists_from_scf(
            self.BaseYear, age=60, education="HS", wave=2013
        )
        self.assertAlmostEqual(HS["aNrmInitMean"], 0.6300862955841334)
        self.assertAlmostEqual(HS["aNrmInitStd"], 1.7253736778036055)
        self.assertAlmostEqual(HS["pLvlInitMean"], 4.624658106220008)
        self.assertAlmostEqual(HS["pLvlInitStd"], 0.8179188962937205)

        Coll = income_wealth_dists_from_scf(
            self.BaseYear, age=60, education="College", wave=2019
        )
        self.assertAlmostEqual(Coll["aNrmInitMean"], 1.643936802283761)
        self.assertAlmostEqual(Coll["aNrmInitStd"], 1.2685135110865389)
        self.assertAlmostEqual(Coll["pLvlInitMean"], 5.440773103639857)
        self.assertAlmostEqual(Coll["pLvlInitStd"], 1.0776403992280614)
=======
# %% US CPI tests
class test_cpi_deflators(unittest.TestCase):
    
    def test_month_deflators(self):
        
        # Same year test
        defl_same_year = cpi_deflator(2000, 2000, 'SEP')
        self.assertEqual(defl_same_year[0], 1.0)
        
        # Different year test
        defl_diff_year = cpi_deflator(1998, 2019, 'SEP')
        self.assertAlmostEqual(defl_diff_year[0], 1.57279534)
        
    def test_avg_deflators(self):
        
        # Same year test
        defl_same_year = cpi_deflator(2000, 2000)
        self.assertEqual(defl_same_year[0], 1.0)
        
        # Different year test
        defl_diff_year = cpi_deflator(1998, 2019)
        self.assertAlmostEqual(defl_diff_year[0], 1.57202505)
>>>>>>> 7bf7ae21
<|MERGE_RESOLUTION|>--- conflicted
+++ resolved
@@ -1,11 +1,8 @@
 import unittest
 from HARK.datasets import load_SCF_wealth_weights
 from HARK.datasets.cpi.us.CPITools import cpi_deflator
-<<<<<<< HEAD
 from HARK.datasets.SCF.WealthIncomeDist.SCFDistTools import income_wealth_dists_from_scf
 
-=======
->>>>>>> 7bf7ae21
 
 class test_load_SCF_wealth_weights(unittest.TestCase):
     def setUp(self):
@@ -15,7 +12,6 @@
         self.assertEqual(self.SCF_wealth.shape, (3553,))
         self.assertEqual(self.SCF_weights.shape, (3553,))
 
-<<<<<<< HEAD
 
 # %% US CPI tests
 class test_cpi_deflators(unittest.TestCase):
@@ -26,9 +22,9 @@
         self.assertEqual(defl_same_year[0], 1.0)
 
         # Different year test
-        defl_diff_year = cpi_deflator(1998, 2019, "SEP")
-        self.assertAlmostEqual(defl_diff_year[0], 0.63581063)
-
+        defl_diff_year = cpi_deflator(1998, 2019, 'SEP')
+        self.assertAlmostEqual(defl_diff_year[0], 1.57279534)
+        
     def test_avg_deflators(self):
 
         # Same year test
@@ -37,7 +33,7 @@
 
         # Different year test
         defl_diff_year = cpi_deflator(1998, 2019)
-        self.assertAlmostEqual(defl_diff_year[0], 0.63612218)
+        self.assertAlmostEqual(defl_diff_year[0], 1.57202505)
 
 
 # %% Tests for Survey of Consumer finances initial distributions
@@ -97,28 +93,4 @@
         self.assertAlmostEqual(Coll["aNrmInitMean"], 1.643936802283761)
         self.assertAlmostEqual(Coll["aNrmInitStd"], 1.2685135110865389)
         self.assertAlmostEqual(Coll["pLvlInitMean"], 5.440773103639857)
-        self.assertAlmostEqual(Coll["pLvlInitStd"], 1.0776403992280614)
-=======
-# %% US CPI tests
-class test_cpi_deflators(unittest.TestCase):
-    
-    def test_month_deflators(self):
-        
-        # Same year test
-        defl_same_year = cpi_deflator(2000, 2000, 'SEP')
-        self.assertEqual(defl_same_year[0], 1.0)
-        
-        # Different year test
-        defl_diff_year = cpi_deflator(1998, 2019, 'SEP')
-        self.assertAlmostEqual(defl_diff_year[0], 1.57279534)
-        
-    def test_avg_deflators(self):
-        
-        # Same year test
-        defl_same_year = cpi_deflator(2000, 2000)
-        self.assertEqual(defl_same_year[0], 1.0)
-        
-        # Different year test
-        defl_diff_year = cpi_deflator(1998, 2019)
-        self.assertAlmostEqual(defl_diff_year[0], 1.57202505)
->>>>>>> 7bf7ae21
+        self.assertAlmostEqual(Coll["pLvlInitStd"], 1.0776403992280614)