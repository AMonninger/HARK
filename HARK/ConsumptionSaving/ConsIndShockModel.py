"""
Classes to solve canonical consumption-saving models with idiosyncratic shocks
to income.  All models here assume CRRA utility with geometric discounting, no
bequest motive, and income shocks that are fully transitory or fully permanent.

It currently solves three types of models:
   1) A very basic "perfect foresight" consumption-savings model with no uncertainty.
   2) A consumption-savings model with risk over transitory and permanent income shocks.
   3) The model described in (2), with an interest rate for debt that differs
      from the interest rate for savings.

See NARK https://HARK.githhub.io/Documentation/NARK for information on variable naming conventions.
See HARK documentation for mathematical descriptions of the models being solved.
"""
from copy import copy, deepcopy
import numpy as np
from scipy.optimize import newton
from HARK import AgentType, NullFunc, MetricObject, make_one_period_oo_solver
from HARK.utilities import warnings  # Because of "patch" to warnings modules
from HARK.interpolation import CubicHermiteInterp as CubicInterp
from HARK.interpolation import (
    CubicInterp,
    LowerEnvelope,
    LinearInterp,
    ValueFuncCRRA,
    MargValueFuncCRRA,
    MargMargValueFuncCRRA
)
from HARK.distribution import Lognormal, MeanOneLogNormal, Uniform
from HARK.distribution import (
    DiscreteDistribution,
    add_discrete_outcome_constant_mean,
    calc_expectation,
    combine_indep_dstns,
    IndexDistribution,
)
from HARK.utilities import (
    make_grid_exp_mult,
    CRRAutility,
    CRRAutilityP,
    CRRAutilityPP,
    CRRAutilityP_inv,
    CRRAutility_invP,
    CRRAutility_inv,
    CRRAutilityP_invP,
)
from HARK import _log
from HARK import set_verbosity_level

from HARK.Calibration.Income.IncomeTools import parse_income_spec, parse_time_params, Cagetti_income
from HARK.datasets.SCF.WealthIncomeDist.SCFDistTools import income_wealth_dists_from_scf
from HARK.datasets.life_tables.us_ssa.SSATools import parse_ssa_life_table

__all__ = [
    "ConsumerSolution",
    "ConsPerfForesightSolver",
    "ConsIndShockSetup",
    "ConsIndShockSolverBasic",
    "ConsIndShockSolver",
    "ConsKinkedRsolver",
    "PerfForesightConsumerType",
    "IndShockConsumerType",
    "KinkedRconsumerType",
    "init_perfect_foresight",
    "init_idiosyncratic_shocks",
    "init_kinked_R",
    "init_lifecycle",
    "init_cyclical",
]

utility = CRRAutility
utilityP = CRRAutilityP
utilityPP = CRRAutilityPP
utilityP_inv = CRRAutilityP_inv
utility_invP = CRRAutility_invP
utility_inv = CRRAutility_inv
utilityP_invP = CRRAutilityP_invP

# =====================================================================
# === Classes that help solve consumption-saving models ===
# =====================================================================


class ConsumerSolution(MetricObject):
    """
    A class representing the solution of a single period of a consumption-saving
    problem.  The solution must include a consumption function and marginal
    value function.

    Here and elsewhere in the code, Nrm indicates that variables are normalized
    by permanent income.

    Parameters
    ----------
    cFunc : function
        The consumption function for this period, defined over market
        resources: c = cFunc(m).
    vFunc : function
        The beginning-of-period value function for this period, defined over
        market resources: v = vFunc(m).
    vPfunc : function
        The beginning-of-period marginal value function for this period,
        defined over market resources: vP = vPfunc(m).
    vPPfunc : function
        The beginning-of-period marginal marginal value function for this
        period, defined over market resources: vPP = vPPfunc(m).
    mNrmMin : float
        The minimum allowable market resources for this period; the consump-
        tion function (etc) are undefined for m < mNrmMin.
    hNrm : float
        Human wealth after receiving income this period: PDV of all future
        income, ignoring mortality.
    MPCmin : float
        Infimum of the marginal propensity to consume this period.
        MPC --> MPCmin as m --> infinity.
    MPCmax : float
        Supremum of the marginal propensity to consume this period.
        MPC --> MPCmax as m --> mNrmMin.

    """

    distance_criteria = ["vPfunc"]

    def __init__(
        self,
        cFunc=None,
        vFunc=None,
        vPfunc=None,
        vPPfunc=None,
        mNrmMin=None,
        hNrm=None,
        MPCmin=None,
        MPCmax=None,
    ):
        # Change any missing function inputs to NullFunc
        self.cFunc = cFunc if cFunc is not None else NullFunc()
        self.vFunc = vFunc if vFunc is not None else NullFunc()
        self.vPfunc = vPfunc if vPfunc is not None else NullFunc()
        # vPFunc = NullFunc() if vPfunc is None else vPfunc
        self.vPPfunc = vPPfunc if vPPfunc is not None else NullFunc()
        self.mNrmMin = mNrmMin
        self.hNrm = hNrm
        self.MPCmin = MPCmin
        self.MPCmax = MPCmax

    def append_solution(self, new_solution):
        """
        Appends one solution to another to create a ConsumerSolution whose
        attributes are lists.  Used in ConsMarkovModel, where we append solutions
        *conditional* on a particular value of a Markov state to each other in
        order to get the entire solution.

        Parameters
        ----------
        new_solution : ConsumerSolution
            The solution to a consumption-saving problem; each attribute is a
            list representing state-conditional values or functions.

        Returns
        -------
        None
        """
        if type(self.cFunc) != list:
            # Then we assume that self is an empty initialized solution instance.
            # Begin by checking this is so.
            assert (
                NullFunc().distance(self.cFunc) == 0
            ), "append_solution called incorrectly!"

            # We will need the attributes of the solution instance to be lists.  Do that here.
            self.cFunc = [new_solution.cFunc]
            self.vFunc = [new_solution.vFunc]
            self.vPfunc = [new_solution.vPfunc]
            self.vPPfunc = [new_solution.vPPfunc]
            self.mNrmMin = [new_solution.mNrmMin]
        else:
            self.cFunc.append(new_solution.cFunc)
            self.vFunc.append(new_solution.vFunc)
            self.vPfunc.append(new_solution.vPfunc)
            self.vPPfunc.append(new_solution.vPPfunc)
            self.mNrmMin.append(new_solution.mNrmMin)


# =====================================================================
# === Classes and functions that solve consumption-saving models ===
# =====================================================================


class ConsPerfForesightSolver(MetricObject):
    """
    A class for solving a one period perfect foresight
    consumption-saving problem.
    An instance of this class is created by the function solvePerfForesight
    in each period.

    Parameters
    ----------
    solution_next : ConsumerSolution
        The solution to next period's one-period problem.
    DiscFac : float
        Intertemporal discount factor for future utility.
    LivPrb : float
        Survival probability; likelihood of being alive at the beginning of
        the next period.
    CRRA : float
        Coefficient of relative risk aversion.
    Rfree : float
        Risk free interest factor on end-of-period assets.
    PermGroFac : float
        Expected permanent income growth factor at the end of this period.
    BoroCnstArt : float or None
        Artificial borrowing constraint, as a multiple of permanent income.
        Can be None, indicating no artificial constraint.
    MaxKinks : int
        Maximum number of kink points to allow in the consumption function;
        additional points will be thrown out.  Only relevant in infinite
        horizon model with artificial borrowing constraint.
    """

    def __init__(
        self,
        solution_next,
        DiscFac,
        LivPrb,
        CRRA,
        Rfree,
        PermGroFac,
        BoroCnstArt,
        MaxKinks,
    ):
        self.solution_next = solution_next
        self.DiscFac = DiscFac
        self.LivPrb = LivPrb
        self.CRRA = CRRA
        self.Rfree = Rfree
        self.PermGroFac = PermGroFac
        self.BoroCnstArt = BoroCnstArt
        self.MaxKinks = MaxKinks

    def def_utility_funcs(self):
        """
        Defines CRRA utility function for this period (and its derivatives),
        saving them as attributes of self for other methods to use.

        Parameters
        ----------
        None

        Returns
        -------
        None
        """
        self.u = lambda c: utility(c, gam=self.CRRA)  # utility function
        self.uP = lambda c: utilityP(c, gam=self.CRRA)  # marginal utility function
        self.uPP = lambda c: utilityPP(
            c, gam=self.CRRA
        )  # marginal marginal utility function

    def def_value_funcs(self):
        """
        Defines the value and marginal value functions for this period.
        Uses the fact that for a perfect foresight CRRA utility problem,
        if the MPC in period t is :math:`\kappa_{t}`, and relative risk
        aversion :math:`\rho`, then the inverse value vFuncNvrs has a
        constant slope of :math:`\kappa_{t}^{-\rho/(1-\rho)}` and
        vFuncNvrs has value of zero at the lower bound of market resources
        mNrmMin.  See PerfForesightConsumerType.ipynb documentation notebook
        for a brief explanation and the links below for a fuller treatment.

        https://www.econ2.jhu.edu/people/ccarroll/public/lecturenotes/consumption/PerfForesightCRRA/#vFuncAnalytical
        https://www.econ2.jhu.edu/people/ccarroll/SolvingMicroDSOPs/#vFuncPF

        Parameters
        ----------
        None

        Returns
        -------
        None
        """

        # See the PerfForesightConsumerType.ipynb documentation notebook for the derivations
        vFuncNvrsSlope = self.MPCmin ** (-self.CRRA / (1.0 - self.CRRA))
        vFuncNvrs = LinearInterp(
            np.array([self.mNrmMinNow, self.mNrmMinNow + 1.0]),
            np.array([0.0, vFuncNvrsSlope]),
        )
        self.vFunc = ValueFuncCRRA(vFuncNvrs, self.CRRA)
        self.vPfunc = MargValueFuncCRRA(self.cFunc, self.CRRA)

    def make_cFunc_PF(self):
        """
        Makes the (linear) consumption function for this period.

        Parameters
        ----------
        None

        Returns
        -------
        None
        """
        # Use a local value of BoroCnstArt to prevent comparing None and float below.
        if self.BoroCnstArt is None:
            BoroCnstArt = -np.inf
        else:
            BoroCnstArt = self.BoroCnstArt

        # Calculate human wealth this period
        self.hNrmNow = (self.PermGroFac / self.Rfree) * (self.solution_next.hNrm + 1.0)

        # Calculate the lower bound of the marginal propensity to consume
        PatFac = ((self.Rfree * self.DiscFacEff) ** (1.0 / self.CRRA)) / self.Rfree
        self.MPCmin = 1.0 / (1.0 + PatFac / self.solution_next.MPCmin)

        # Extract the discrete kink points in next period's consumption function;
        # don't take the last one, as it only defines the extrapolation and is not a kink.
        mNrmNext = self.solution_next.cFunc.x_list[:-1]
        cNrmNext = self.solution_next.cFunc.y_list[:-1]

        # Calculate the end-of-period asset values that would reach those kink points
        # next period, then invert the first order condition to get consumption. Then
        # find the endogenous gridpoint (kink point) today that corresponds to each kink
        aNrmNow = (self.PermGroFac / self.Rfree) * (mNrmNext - 1.0)
        cNrmNow = (self.DiscFacEff * self.Rfree) ** (-1.0 / self.CRRA) * (
            self.PermGroFac * cNrmNext
        )
        mNrmNow = aNrmNow + cNrmNow

        # Add an additional point to the list of gridpoints for the extrapolation,
        # using the new value of the lower bound of the MPC.
        mNrmNow = np.append(mNrmNow, mNrmNow[-1] + 1.0)
        cNrmNow = np.append(cNrmNow, cNrmNow[-1] + self.MPCmin)

        # If the artificial borrowing constraint binds, combine the constrained and
        # unconstrained consumption functions.
        if BoroCnstArt > mNrmNow[0]:
            # Find the highest index where constraint binds
            cNrmCnst = mNrmNow - BoroCnstArt
            CnstBinds = cNrmCnst < cNrmNow
            idx = np.where(CnstBinds)[0][-1]

            if idx < (mNrmNow.size - 1):
                # If it is not the *very last* index, find the the critical level
                # of mNrm where the artificial borrowing contraint begins to bind.
                d0 = cNrmNow[idx] - cNrmCnst[idx]
                d1 = cNrmCnst[idx + 1] - cNrmNow[idx + 1]
                m0 = mNrmNow[idx]
                m1 = mNrmNow[idx + 1]
                alpha = d0 / (d0 + d1)
                mCrit = m0 + alpha * (m1 - m0)

                # Adjust the grids of mNrm and cNrm to account for the borrowing constraint.
                cCrit = mCrit - BoroCnstArt
                mNrmNow = np.concatenate(([BoroCnstArt, mCrit], mNrmNow[(idx + 1):]))
                cNrmNow = np.concatenate(([0.0, cCrit], cNrmNow[(idx + 1):]))

            else:
                # If it *is* the very last index, then there are only three points
                # that characterize the consumption function: the artificial borrowing
                # constraint, the constraint kink, and the extrapolation point.
                mXtra = (cNrmNow[-1] - cNrmCnst[-1]) / (1.0 - self.MPCmin)
                mCrit = mNrmNow[-1] + mXtra
                cCrit = mCrit - BoroCnstArt
                mNrmNow = np.array([BoroCnstArt, mCrit, mCrit + 1.0])
                cNrmNow = np.array([0.0, cCrit, cCrit + self.MPCmin])

        # If the mNrm and cNrm grids have become too large, throw out the last
        # kink point, being sure to adjust the extrapolation.
        if mNrmNow.size > self.MaxKinks:
            mNrmNow = np.concatenate((mNrmNow[:-2], [mNrmNow[-3] + 1.0]))
            cNrmNow = np.concatenate((cNrmNow[:-2], [cNrmNow[-3] + self.MPCmin]))

        # Construct the consumption function as a linear interpolation.
        self.cFunc = LinearInterp(mNrmNow, cNrmNow)

        # Calculate the upper bound of the MPC as the slope of the bottom segment.
        self.MPCmax = (cNrmNow[1] - cNrmNow[0]) / (mNrmNow[1] - mNrmNow[0])

        # Add two attributes to enable calculation of steady state market resources.
        self.Ex_IncNext = 1.0  # Perfect foresight income of 1
        self.mNrmMinNow = mNrmNow[0]  # Relabeling for compatibility with add_mNrmStE

    def add_mNrmTrg(self, solution):
        """
        Finds value of (normalized) market resources m at which individual consumer
        expects m not to change.
        This will exist if the GICNrm holds.

        https://econ-ark.github.io/BufferStockTheory#UniqueStablePoints

        Parameters
        ----------
        solution : ConsumerSolution
            Solution to this period's problem, which must have attribute cFunc.
        Returns
        -------
        solution : ConsumerSolution
            Same solution that was passed, but now with the attribute mNrmStE.
        """

        # If no uncertainty, return the degenerate targets for the PF model
        if hasattr(self, "TranShkMinNext"):  # Then it has transitory shocks
            # Handle the degenerate case where shocks are of size zero
            if ((self.TranShkMinNext == 1.0) and (self.PermShkMinNext == 1.0)):
                # but they are of zero size (and also permanent are zero)
                if self.GICRaw:  # max of nat and art boro cnst
                    if type(self.BoroCnstArt) == type(None):
                        solution.mNrmStE = -self.hNrmNow
                        solution.mNrmTrg = -self.hNrmNow
                    else:
                        bNrmNxt = -self.BoroCnstArt * self.Rfree/self.PermGroFac
                        solution.mNrmStE = bNrmNxt + 1.0
                        solution.mNrmTrg = bNrmNxt + 1.0
                else:  # infinity
                    solution.mNrmStE = float('inf')
                    solution.mNrmTrg = float('inf')
                return solution

        # First find
        # \bar{\mathcal{R}} = E_t[R/Gamma_{t+1}] = R/Gamma E_t[1/psi_{t+1}]
        if type(self) == ConsPerfForesightSolver:
            Ex_PermShkInv = 1.0
        else:
            Ex_PermShkInv = np.dot(1/self.PermShkValsNext, self.ShkPrbsNext)

        Ex_RNrmFac = (self.Rfree/self.PermGroFac)*Ex_PermShkInv

        # mNrmTrg solves Rcalbar*(m - c(m)) + E[inc_next] = m. Define a
        # rearranged version.
        Ex_m_tp1_minus_m_t = (
            lambda m: Ex_RNrmFac * (m - solution.cFunc(m)) + self.Ex_IncNext - m
        )

        # Minimum market resources plus next income is okay starting guess
        m_init_guess = self.mNrmMinNow + self.Ex_IncNext
        try:
            mNrmTrg = newton(Ex_m_tp1_minus_m_t, m_init_guess)
        except:
            mNrmTrg = None

        # Add mNrmTrg to the solution and return it
        solution.mNrmTrg = mNrmTrg
        return solution

    def add_mNrmStE(self, solution):
        """
        Finds market resources ratio at which 'balanced growth' is expected.
        This is the m ratio such that the expected growth rate of the M level
        matches the expected growth rate of permanent income. This value does
        not exist if the Growth Impatience Condition does not hold.

        https://econ-ark.github.io/BufferStockTheory#Unique-Stable-Points

        Parameters
        ----------
        solution : ConsumerSolution
            Solution to this period's problem, which must have attribute cFunc.
        Returns
        -------
        solution : ConsumerSolution
            Same solution that was passed, but now with the attribute mNrmStE
        """
        # Probably should test whether GICRaw holds and log error if it does not
        # using check_conditions
        # All combinations of c and m that yield E[PermGroFac PermShkVal mNext] = mNow
        # https://econ-ark.github.io/BufferStockTheory/#The-Individual-Steady-State

        PF_RNrm = self.Rfree/self.PermGroFac
        # If we are working with a model that permits uncertainty but that
        # uncertainty has been set to zero, return the correct answer
        # by hand because in this degenerate case numerical search may
        # have trouble
        if hasattr(self, "TranShkMinNext"):  # Then it has transitory shocks
            if ((self.TranShkMinNext == 1.0) and (self.PermShkMinNext == 1.0)):
                # but they are of zero size (and permanent shocks also not there)
                if self.GICRaw:  # max of nat and art boro cnst
                    #                    breakpoint()
                    if type(self.BoroCnstArt) == type(None):
                        solution.mNrmStE = -self.hNrmNow
                        solution.mNrmTrg = -self.hNrmNow
                    else:
                        bNrmNxt = -self.BoroCnstArt * self.Rfree/self.PermGroFac
                        solution.mNrmStE = bNrmNxt + 1.0
                        solution.mNrmTrg = bNrmNxt + 1.0
                else:  # infinity
                    solution.mNrmStE = float('inf')
                    solution.mNrmTrg = float('inf')
                return solution

        Ex_PermShk_tp1_times_m_tp1_minus_m_t = (
            lambda mStE: PF_RNrm * (mStE - solution.cFunc(mStE)) + 1.0 - mStE
        )

        # Minimum market resources plus next income is okay starting guess
        m_init_guess = self.mNrmMinNow + self.Ex_IncNext
        try:
            mNrmStE = newton(Ex_PermShk_tp1_times_m_tp1_minus_m_t, m_init_guess)
        except:
            mNrmStE = None

        solution.mNrmStE = mNrmStE
        return solution

    def add_stable_points(self, solution):
        """
        Checks necessary conditions for the existence of the individual steady
        state and target levels of market resources (see above).
        If the conditions are satisfied, computes and adds the stable points
        to the solution.

        Parameters
        ----------
        solution : ConsumerSolution
            Solution to this period's problem, which must have attribute cFunc.
        Returns
        -------
        solution : ConsumerSolution
            Same solution that was provided, augmented with attributes mNrmStE and
            mNrmTrg, if they exist.

        """

        # 0. There is no non-degenerate steady state for any unconstrained PF model.
        # 1. There is a non-degenerate SS for constrained PF model if GICRaw holds.
        # Therefore
        # Check if  (GICRaw and BoroCnstArt) and if so compute them both
        thorn = (self.Rfree*self.DiscFacEff)**(1/self.CRRA)
        GICRaw = 1 > thorn/self.PermGroFac
        if self.BoroCnstArt is not None and GICRaw:
            solution = self.add_mNrmStE(solution)
            solution = self.add_mNrmTrg(solution)
        return solution

    def solve(self):
        """
        Solves the one period perfect foresight consumption-saving problem.

        Parameters
        ----------
        None

        Returns
        -------
        solution : ConsumerSolution
            The solution to this period's problem.
        """
        self.def_utility_funcs()
        self.DiscFacEff = self.DiscFac * self.LivPrb  # Effective=pure x LivPrb
        self.make_cFunc_PF()
        self.def_value_funcs()

        solution = ConsumerSolution(
            cFunc=self.cFunc,
            vFunc=self.vFunc,
            vPfunc=self.vPfunc,
            mNrmMin=self.mNrmMinNow,
            hNrm=self.hNrmNow,
            MPCmin=self.MPCmin,
            MPCmax=self.MPCmax,
        )

        solution = self.add_stable_points(solution)

        return solution


###############################################################################
###############################################################################
class ConsIndShockSetup(ConsPerfForesightSolver):
    """
    A superclass for solvers of one period consumption-saving problems with
    constant relative risk aversion utility and permanent and transitory shocks
    to income.  Has methods to set up but not solve the one period problem.

    Parameters
    ----------
    solution_next : ConsumerSolution
        The solution to next period's one period problem.
    IncShkDstn : distribution.Distribution
        A discrete
        approximation to the income process between the period being solved
        and the one immediately following (in solution_next).
    LivPrb : float
        Survival probability; likelihood of being alive at the beginning of
        the succeeding period.
    DiscFac : float
        Intertemporal discount factor for future utility.
    CRRA : float
        Coefficient of relative risk aversion.
    Rfree : float
        Risk free interest factor on end-of-period assets.
    PermGroFac : float
        Expected permanent income growth factor at the end of this period.
    BoroCnstArt: float or None
        Borrowing constraint for the minimum allowable assets to end the
        period with.  If it is less than the natural borrowing constraint,
        then it is irrelevant; BoroCnstArt=None indicates no artificial bor-
        rowing constraint.
    aXtraGrid: np.array
        Array of "extra" end-of-period asset values-- assets above the
        absolute minimum acceptable level.
    vFuncBool: boolean
        An indicator for whether the value function should be computed and
        included in the reported solution.
    CubicBool: boolean
        An indicator for whether the solver should use cubic or linear inter-
        polation.
    """

    def __init__(
        self,
        solution_next,
        IncShkDstn,
        LivPrb,
        DiscFac,
        CRRA,
        Rfree,
        PermGroFac,
        BoroCnstArt,
        aXtraGrid,
        vFuncBool,
        CubicBool,
    ):
        """
        Constructor for a new solver-setup for problems with income subject to
        permanent and transitory shocks.
        """
        self.solution_next = solution_next
        self.IncShkDstn = IncShkDstn
        self.LivPrb = LivPrb
        self.DiscFac = DiscFac
        self.CRRA = CRRA
        self.Rfree = Rfree
        self.PermGroFac = PermGroFac
        self.BoroCnstArt = BoroCnstArt
        self.aXtraGrid = aXtraGrid
        self.vFuncBool = vFuncBool
        self.CubicBool = CubicBool

        self.def_utility_funcs()

    def def_utility_funcs(self):
        """
        Defines CRRA utility function for this period (and its derivatives,
        and their inverses), saving them as attributes of self for other methods
        to use.

        Parameters
        ----------
        none

        Returns
        -------
        none
        """
        ConsPerfForesightSolver.def_utility_funcs(self)
        self.uPinv = lambda u: utilityP_inv(u, gam=self.CRRA)
        self.uPinvP = lambda u: utilityP_invP(u, gam=self.CRRA)
        self.uinvP = lambda u: utility_invP(u, gam=self.CRRA)
        if self.vFuncBool:
            self.uinv = lambda u: utility_inv(u, gam=self.CRRA)

    def set_and_update_values(self, solution_next, IncShkDstn, LivPrb, DiscFac):
        """
        Unpacks some of the inputs (and calculates simple objects based on them),
        storing the results in self for use by other methods.  These include:
        income shocks and probabilities, next period's marginal value function
        (etc), the probability of getting the worst income shock next period,
        the patience factor, human wealth, and the bounding MPCs.

        Parameters
        ----------
        solution_next : ConsumerSolution
            The solution to next period's one period problem.
        IncShkDstn : distribution.DiscreteDistribution
            A DiscreteDistribution with a pmf
            and two point value arrays in X, order:
            permanent shocks, transitory shocks.
        LivPrb : float
            Survival probability; likelihood of being alive at the beginning of
            the succeeding period.
        DiscFac : float
            Intertemporal discount factor for future utility.

        Returns
        -------
        None
        """
        self.DiscFacEff = DiscFac * LivPrb  # "effective" discount factor
        self.IncShkDstn = IncShkDstn
        self.ShkPrbsNext = IncShkDstn.pmf
        self.PermShkValsNext = IncShkDstn.X[0]
        self.TranShkValsNext = IncShkDstn.X[1]
        self.PermShkMinNext = np.min(self.PermShkValsNext)
        self.TranShkMinNext = np.min(self.TranShkValsNext)
        self.vPfuncNext = solution_next.vPfunc
        self.WorstIncPrb = np.sum(
            self.ShkPrbsNext[
                (self.PermShkValsNext * self.TranShkValsNext)
                == (self.PermShkMinNext * self.TranShkMinNext)
            ]
        )

        if self.CubicBool:
            self.vPPfuncNext = solution_next.vPPfunc

        if self.vFuncBool:
            self.vFuncNext = solution_next.vFunc

        # Update the bounding MPCs and PDV of human wealth:
        self.PatFac = ((self.Rfree * self.DiscFacEff) ** (1.0 / self.CRRA)) / self.Rfree
        self.MPCminNow = 1.0 / (1.0 + self.PatFac / solution_next.MPCmin)
        self.Ex_IncNext = np.dot(
            self.ShkPrbsNext, self.TranShkValsNext * self.PermShkValsNext
        )
        self.hNrmNow = (
            self.PermGroFac / self.Rfree * (self.Ex_IncNext + solution_next.hNrm)
        )
        self.MPCmaxNow = 1.0 / (
            1.0
            + (self.WorstIncPrb ** (1.0 / self.CRRA))
            * self.PatFac
            / solution_next.MPCmax
        )

        self.cFuncLimitIntercept = self.MPCminNow * self.hNrmNow
        self.cFuncLimitSlope = self.MPCminNow

    def def_BoroCnst(self, BoroCnstArt):
        """
        Defines the constrained portion of the consumption function as cFuncNowCnst,
        an attribute of self.  Uses the artificial and natural borrowing constraints.

        Parameters
        ----------
        BoroCnstArt : float or None
            Borrowing constraint for the minimum allowable assets to end the
            period with.  If it is less than the natural borrowing constraint,
            then it is irrelevant; BoroCnstArt=None indicates no artificial bor-
            rowing constraint.

        Returns
        -------
        none
        """
        # Calculate the minimum allowable value of money resources in this period
        self.BoroCnstNat = (
            (self.solution_next.mNrmMin - self.TranShkMinNext)
            * (self.PermGroFac * self.PermShkMinNext)
            / self.Rfree
        )

        # Note: need to be sure to handle BoroCnstArt==None appropriately.
        # In Py2, this would evaluate to 5.0:  np.max([None, 5.0]).
        # However in Py3, this raises a TypeError. Thus here we need to directly
        # address the situation in which BoroCnstArt == None:
        if BoroCnstArt is None:
            self.mNrmMinNow = self.BoroCnstNat
        else:
            self.mNrmMinNow = np.max([self.BoroCnstNat, BoroCnstArt])
        if self.BoroCnstNat < self.mNrmMinNow:
            self.MPCmaxEff = 1.0  # If actually constrained, MPC near limit is 1
        else:
            self.MPCmaxEff = self.MPCmaxNow

        # Define the borrowing constraint (limiting consumption function)
        self.cFuncNowCnst = LinearInterp(
            np.array([self.mNrmMinNow, self.mNrmMinNow + 1]), np.array([0.0, 1.0])
        )

    def prepare_to_solve(self):
        """
        Perform preparatory work before calculating the unconstrained consumption
        function.

        Parameters
        ----------
        none

        Returns
        -------
        none
        """
        self.set_and_update_values(
            self.solution_next, self.IncShkDstn, self.LivPrb, self.DiscFac
        )
        self.def_BoroCnst(self.BoroCnstArt)


####################################################################################################
####################################################################################################


class ConsIndShockSolverBasic(ConsIndShockSetup):
    """
    This class solves a single period of a standard consumption-saving problem,
    using linear interpolation and without the ability to calculate the value
    function.  ConsIndShockSolver inherits from this class and adds the ability
    to perform cubic interpolation and to calculate the value function.

    Note that this class does not have its own initializing method.  It initial-
    izes the same problem in the same way as ConsIndShockSetup, from which it
    inherits.
    """

    def prepare_to_calc_EndOfPrdvP(self):
        """
        Prepare to calculate end-of-period marginal value by creating an array
        of market resources that the agent could have next period, considering
        the grid of end-of-period assets and the distribution of shocks he might
        experience next period.

        Parameters
        ----------
        none

        Returns
        -------
        aNrmNow : np.array
            A 1D array of end-of-period assets; also stored as attribute of self.
        """

        # We define aNrmNow all the way from BoroCnstNat up to max(self.aXtraGrid)
        # even if BoroCnstNat < BoroCnstArt, so we can construct the consumption
        # function as the lower envelope of the (by the artificial borrowing con-
        # straint) uconstrained consumption function, and the artificially con-
        # strained consumption function.
        self.aNrmNow = np.asarray(self.aXtraGrid) + self.BoroCnstNat

        return self.aNrmNow

    def m_nrm_next(self, shocks, a_nrm):
        """
        Computes normalized market resources of the next period
        from income shocks and current normalized market resources.

        Parameters
        ----------
        shocks: [float]
            Permanent and transitory income shock levels.       a_nrm: float
            Normalized market assets this period

        Returns
        -------
        float
           normalized market resources in the next period
        """
        return self.Rfree / (self.PermGroFac * shocks[0]) \
            * a_nrm + shocks[1]

    def calc_EndOfPrdvP(self):
        """
        Calculate end-of-period marginal value of assets at each point in aNrmNow.
        Does so by taking a weighted sum of next period marginal values across
        income shocks (in a preconstructed grid self.mNrmNext).

        Parameters
        ----------
        none

        Returns
        -------
        EndOfPrdvP : np.array
            A 1D array of end-of-period marginal value of assets
        """

        def vp_next(shocks, a_nrm):
            return shocks[0] ** (-self.CRRA) \
                * self.vPfuncNext(self.m_nrm_next(shocks, a_nrm))

        EndOfPrdvP = (
            self.DiscFacEff
            * self.Rfree
            * self.PermGroFac ** (-self.CRRA)
            * calc_expectation(
                self.IncShkDstn,
                vp_next,
                self.aNrmNow
            )
        )

        return EndOfPrdvP

    def get_points_for_interpolation(self, EndOfPrdvP, aNrmNow):
        """
        Finds interpolation points (c,m) for the consumption function.

        Parameters
        ----------
        EndOfPrdvP : np.array
            Array of end-of-period marginal values.
        aNrmNow : np.array
            Array of end-of-period asset values that yield the marginal values
            in EndOfPrdvP.

        Returns
        -------
        c_for_interpolation : np.array
            Consumption points for interpolation.
        m_for_interpolation : np.array
            Corresponding market resource points for interpolation.
        """
        cNrmNow = self.uPinv(EndOfPrdvP)
        mNrmNow = cNrmNow + aNrmNow

        # Limiting consumption is zero as m approaches mNrmMin
        c_for_interpolation = np.insert(cNrmNow, 0, 0.0, axis=-1)
        m_for_interpolation = np.insert(mNrmNow, 0, self.BoroCnstNat, axis=-1)

        # Store these for calcvFunc
        self.cNrmNow = cNrmNow
        self.mNrmNow = mNrmNow

        return c_for_interpolation, m_for_interpolation

    def use_points_for_interpolation(self, cNrm, mNrm, interpolator):
        """
        Constructs a basic solution for this period, including the consumption
        function and marginal value function.

        Parameters
        ----------
        cNrm : np.array
            (Normalized) consumption points for interpolation.
        mNrm : np.array
            (Normalized) corresponding market resource points for interpolation.
        interpolator : function
            A function that constructs and returns a consumption function.

        Returns
        -------
        solution_now : ConsumerSolution
            The solution to this period's consumption-saving problem, with a
            consumption function, marginal value function, and minimum m.
        """
        # Construct the unconstrained consumption function
        cFuncNowUnc = interpolator(mNrm, cNrm)

        # Combine the constrained and unconstrained functions into the true consumption function
        # breakpoint()  # LowerEnvelope should only be used when BoroCnstArt is true
        cFuncNow = LowerEnvelope(cFuncNowUnc, self.cFuncNowCnst, nan_bool=False)

        # Make the marginal value function and the marginal marginal value function
        vPfuncNow = MargValueFuncCRRA(cFuncNow, self.CRRA)

        # Pack up the solution and return it
        solution_now = ConsumerSolution(
            cFunc=cFuncNow, vPfunc=vPfuncNow, mNrmMin=self.mNrmMinNow
        )

        return solution_now

    def make_basic_solution(self, EndOfPrdvP, aNrm, interpolator):
        """
        Given end of period assets and end of period marginal value, construct
        the basic solution for this period.

        Parameters
        ----------
        EndOfPrdvP : np.array
            Array of end-of-period marginal values.
        aNrm : np.array
            Array of end-of-period asset values that yield the marginal values
            in EndOfPrdvP.

        interpolator : function
            A function that constructs and returns a consumption function.

        Returns
        -------
        solution_now : ConsumerSolution
            The solution to this period's consumption-saving problem, with a
            consumption function, marginal value function, and minimum m.
        """
        cNrm, mNrm = self.get_points_for_interpolation(EndOfPrdvP, aNrm)
        solution_now = self.use_points_for_interpolation(cNrm, mNrm, interpolator)

        return solution_now

    def add_MPC_and_human_wealth(self, solution):
        """
        Take a solution and add human wealth and the bounding MPCs to it.

        Parameters
        ----------
        solution : ConsumerSolution
            The solution to this period's consumption-saving problem.

        Returns:
        ----------
        solution : ConsumerSolution
            The solution to this period's consumption-saving problem, but now
            with human wealth and the bounding MPCs.
        """
        solution.hNrm = self.hNrmNow
        solution.MPCmin = self.MPCminNow
        solution.MPCmax = self.MPCmaxEff
        return solution

    def add_stable_points(self, solution):
        """
        Checks necessary conditions for the existence of the individual steady
        state and target levels of market resources (see above).
        If the conditions are satisfied, computes and adds the stable points
        to the solution.

        Parameters
        ----------
        solution : ConsumerSolution
            Solution to this period's problem, which must have attribute cFunc.
        Returns
        -------
        solution : ConsumerSolution
            Same solution that was passed, but now with attributes mNrmStE and
            mNrmTrg, if they exist.

        """

        # 0. Check if GICRaw holds. If so, then mNrmStE will exist. So, compute it.
        # 1. Check if GICNrm holds. If so, then mNrmTrg will exist. So, compute it.

        thorn = (self.Rfree*self.DiscFacEff)**(1/self.CRRA)

        GPFRaw = thorn / self.PermGroFac
        self.GPFRaw = GPFRaw
        GPFNrm = thorn / self.PermGroFac / np.dot(1/self.PermShkValsNext, self.ShkPrbsNext)
        self.GPFNrm = GPFNrm
        GICRaw = 1 > thorn/self.PermGroFac
        self.GICRaw = GICRaw
        GICNrm = 1 > GPFNrm
        self.GICNrm = GICNrm

        if GICRaw:
            solution = self.add_mNrmStE(solution)  # find steady state m, if it exists
        if GICNrm:
            solution = self.add_mNrmTrg(solution)  # find target m, if it exists

        return solution

    def make_linear_cFunc(self, mNrm, cNrm):
        """
        Makes a linear interpolation to represent the (unconstrained) consumption function.

        Parameters
        ----------
        mNrm : np.array
            Corresponding market resource points for interpolation.
        cNrm : np.array
            Consumption points for interpolation.

        Returns
        -------
        cFuncUnc : LinearInterp
            The unconstrained consumption function for this period.
        """
        cFuncUnc = LinearInterp(
            mNrm, cNrm, self.cFuncLimitIntercept, self.cFuncLimitSlope
        )
        return cFuncUnc

    def solve(self):
        """
        Solves a one period consumption saving problem with risky income.

        Parameters
        ----------
        None

        Returns
        -------
        solution : ConsumerSolution
            The solution to the one period problem.
        """
        self.aNrmNow = np.asarray(self.aXtraGrid) + self.BoroCnstNat
        aNrm = self.aNrmNow
        EndOfPrdvP = self.calc_EndOfPrdvP()
        solution = self.make_basic_solution(EndOfPrdvP, aNrm, self.make_linear_cFunc)
        solution = self.add_MPC_and_human_wealth(solution)
        solution = self.add_stable_points(solution)

        return solution


###############################################################################
###############################################################################


class ConsIndShockSolver(ConsIndShockSolverBasic):
    """
    This class solves a single period of a standard consumption-saving problem.
    It inherits from ConsIndShockSolverBasic, adding the ability to perform cubic
    interpolation and to calculate the value function.
    """

    def make_cubic_cFunc(self, mNrm, cNrm):
        """
        Makes a cubic spline interpolation of the unconstrained consumption
        function for this period.

        Parameters
        ----------
        mNrm : np.array
            Corresponding market resource points for interpolation.
        cNrm : np.array
            Consumption points for interpolation.

        Returns
        -------
        cFuncUnc : CubicInterp
            The unconstrained consumption function for this period.
        """
        def vpp_next(shocks, a_nrm):
            return shocks[0] ** (- self.CRRA - 1.0) \
                * self.vPPfuncNext(self.m_nrm_next(shocks, a_nrm))

        EndOfPrdvPP = (
            self.DiscFacEff
            * self.Rfree
            * self.Rfree
            * self.PermGroFac ** (-self.CRRA - 1.0)
            * calc_expectation(
                self.IncShkDstn,
                vpp_next,
                self.aNrmNow
            )
        )
        dcda = EndOfPrdvPP / self.uPP(np.array(cNrm[1:]))
        MPC = dcda / (dcda + 1.0)
        MPC = np.insert(MPC, 0, self.MPCmaxNow)

        cFuncNowUnc = CubicInterp(
            mNrm, cNrm, MPC, self.MPCminNow * self.hNrmNow, self.MPCminNow
        )
        return cFuncNowUnc

    def make_EndOfPrdvFunc(self, EndOfPrdvP):
        """
        Construct the end-of-period value function for this period, storing it
        as an attribute of self for use by other methods.

        Parameters
        ----------
        EndOfPrdvP : np.array
            Array of end-of-period marginal value of assets corresponding to the
            asset values in self.aNrmNow.

        Returns
        -------
        none
        """
        def v_lvl_next(shocks, a_nrm):
            return (
                shocks[0] ** (1.0 - self.CRRA)
                * self.PermGroFac ** (1.0 - self.CRRA)
            ) * self.vFuncNext(self.m_nrm_next(shocks, a_nrm))
        EndOfPrdv = self.DiscFacEff * calc_expectation(
            self.IncShkDstn, v_lvl_next, self.aNrmNow
        )
        EndOfPrdvNvrs = self.uinv(
            EndOfPrdv
        )  # value transformed through inverse utility
        EndOfPrdvNvrsP = EndOfPrdvP * self.uinvP(EndOfPrdv)
        EndOfPrdvNvrs = np.insert(EndOfPrdvNvrs, 0, 0.0)
        EndOfPrdvNvrsP = np.insert(
            EndOfPrdvNvrsP, 0, EndOfPrdvNvrsP[0]
        )  # This is a very good approximation, vNvrsPP = 0 at the asset minimum
        aNrm_temp = np.insert(self.aNrmNow, 0, self.BoroCnstNat)
        EndOfPrdvNvrsFunc = CubicInterp(aNrm_temp, EndOfPrdvNvrs, EndOfPrdvNvrsP)
        self.EndOfPrdvFunc = ValueFuncCRRA(EndOfPrdvNvrsFunc, self.CRRA)

    def add_vFunc(self, solution, EndOfPrdvP):
        """
        Creates the value function for this period and adds it to the solution.

        Parameters
        ----------
        solution : ConsumerSolution
            The solution to this single period problem, likely including the
            consumption function, marginal value function, etc.
        EndOfPrdvP : np.array
            Array of end-of-period marginal value of assets corresponding to the
            asset values in self.aNrmNow.

        Returns
        -------
        solution : ConsumerSolution
            The single period solution passed as an input, but now with the
            value function (defined over market resources m) as an attribute.
        """
        self.make_EndOfPrdvFunc(EndOfPrdvP)
        solution.vFunc = self.make_vFunc(solution)
        return solution

    def make_vFunc(self, solution):
        """
        Creates the value function for this period, defined over market resources m.
        self must have the attribute EndOfPrdvFunc in order to execute.

        Parameters
        ----------
        solution : ConsumerSolution
            The solution to this single period problem, which must include the
            consumption function.

        Returns
        -------
        vFuncNow : ValueFuncCRRA
            A representation of the value function for this period, defined over
            normalized market resources m: v = vFuncNow(m).
        """
        # Compute expected value and marginal value on a grid of market resources
        mNrm_temp = self.mNrmMinNow + self.aXtraGrid
        cNrmNow = solution.cFunc(mNrm_temp)
        aNrmNow = mNrm_temp - cNrmNow
        vNrmNow = self.u(cNrmNow) + self.EndOfPrdvFunc(aNrmNow)
        vPnow = self.uP(cNrmNow)

        # Construct the beginning-of-period value function
        vNvrs = self.uinv(vNrmNow)  # value transformed through inverse utility
        vNvrsP = vPnow * self.uinvP(vNrmNow)
        mNrm_temp = np.insert(mNrm_temp, 0, self.mNrmMinNow)
        vNvrs = np.insert(vNvrs, 0, 0.0)
        vNvrsP = np.insert(
            vNvrsP, 0, self.MPCmaxEff ** (-self.CRRA / (1.0 - self.CRRA))
        )
        MPCminNvrs = self.MPCminNow ** (-self.CRRA / (1.0 - self.CRRA))
        vNvrsFuncNow = CubicInterp(
            mNrm_temp, vNvrs, vNvrsP, MPCminNvrs * self.hNrmNow, MPCminNvrs
        )
        vFuncNow = ValueFuncCRRA(vNvrsFuncNow, self.CRRA)
        return vFuncNow

    def add_vPPfunc(self, solution):
        """
        Adds the marginal marginal value function to an existing solution, so
        that the next solver can evaluate vPP and thus use cubic interpolation.

        Parameters
        ----------
        solution : ConsumerSolution
            The solution to this single period problem, which must include the
            consumption function.

        Returns
        -------
        solution : ConsumerSolution
            The same solution passed as input, but with the marginal marginal
            value function for this period added as the attribute vPPfunc.
        """
        vPPfuncNow = MargMargValueFuncCRRA(solution.cFunc, self.CRRA)
        solution.vPPfunc = vPPfuncNow
        return solution

    def solve(self):
        """
        Solves the single period consumption-saving problem using the method of
        endogenous gridpoints.  Solution includes a consumption function cFunc
        (using cubic or linear splines), a marginal value function vPfunc, a min-
        imum acceptable level of normalized market resources mNrmMin, normalized
        human wealth hNrm, and bounding MPCs MPCmin and MPCmax.  It might also
        have a value function vFunc and marginal marginal value function vPPfunc.

        Parameters
        ----------
        none

        Returns
        -------
        solution : ConsumerSolution
            The solution to the single period consumption-saving problem.
        """
        # Make arrays of end-of-period assets and end-of-period marginal value
        aNrm = self.prepare_to_calc_EndOfPrdvP()
        EndOfPrdvP = self.calc_EndOfPrdvP()

        # Construct a basic solution for this period
        if self.CubicBool:
            solution = self.make_basic_solution(
                EndOfPrdvP, aNrm, interpolator=self.make_cubic_cFunc
            )
        else:
            solution = self.make_basic_solution(
                EndOfPrdvP, aNrm, interpolator=self.make_linear_cFunc
            )

        solution = self.add_MPC_and_human_wealth(solution)  # add a few things
        solution = self.add_stable_points(solution)

        # Add the value function if requested, as well as the marginal marginal
        # value function if cubic splines were used (to prepare for next period)
        if self.vFuncBool:
            solution = self.add_vFunc(solution, EndOfPrdvP)
        if self.CubicBool:
            solution = self.add_vPPfunc(solution)
        return solution


####################################################################################################
####################################################################################################


class ConsKinkedRsolver(ConsIndShockSolver):
    """
    A class to solve a single period consumption-saving problem where the interest
    rate on debt differs from the interest rate on savings.  Inherits from
    ConsIndShockSolver, with nearly identical inputs and outputs.  The key diff-
    erence is that Rfree is replaced by Rsave (a>0) and Rboro (a<0).  The solver
    can handle Rboro == Rsave, which makes it identical to ConsIndShocksolver, but
    it terminates immediately if Rboro < Rsave, as this has a different solution.

    Parameters
    ----------
    solution_next : ConsumerSolution
        The solution to next period's one period problem.
    IncShkDstn : distribution.Distribution
        A discrete
        approximation to the income process between the period being solved
        and the one immediately following (in solution_next).
    LivPrb : float
        Survival probability; likelihood of being alive at the beginning of
        the succeeding period.
    DiscFac : float
        Intertemporal discount factor for future utility.
    CRRA : float
        Coefficient of relative risk aversion.
    Rboro: float
        Interest factor on assets between this period and the succeeding
        period when assets are negative.
    Rsave: float
        Interest factor on assets between this period and the succeeding
        period when assets are positive.
    PermGroFac : float
        Expected permanent income growth factor at the end of this period.
    BoroCnstArt: float or None
        Borrowing constraint for the minimum allowable assets to end the
        period with.  If it is less than the natural borrowing constraint,
        then it is irrelevant; BoroCnstArt=None indicates no artificial bor-
        rowing constraint.
    aXtraGrid: np.array
        Array of "extra" end-of-period asset values-- assets above the
        absolute minimum acceptable level.
    vFuncBool: boolean
        An indicator for whether the value function should be computed and
        included in the reported solution.
    CubicBool: boolean
        An indicator for whether the solver should use cubic or linear inter-
        polation.
    """

    def __init__(
        self,
        solution_next,
        IncShkDstn,
        LivPrb,
        DiscFac,
        CRRA,
        Rboro,
        Rsave,
        PermGroFac,
        BoroCnstArt,
        aXtraGrid,
        vFuncBool,
        CubicBool,
    ):
        assert (
            Rboro >= Rsave
        ), "Interest factor on debt less than interest factor on savings!"

        # Initialize the solver.  Most of the steps are exactly the same as in
        # the non-kinked-R basic case, so start with that.
        ConsIndShockSolver.__init__(
            self,
            solution_next,
            IncShkDstn,
            LivPrb,
            DiscFac,
            CRRA,
            Rboro,
            PermGroFac,
            BoroCnstArt,
            aXtraGrid,
            vFuncBool,
            CubicBool,
        )

        # Assign the interest rates as class attributes, to use them later.
        self.Rboro = Rboro
        self.Rsave = Rsave

    def make_cubic_cFunc(self, mNrm, cNrm):
        """
        Makes a cubic spline interpolation that contains the kink of the unconstrained
        consumption function for this period.

        Parameters
        ----------
        mNrm : np.array
            Corresponding market resource points for interpolation.
        cNrm : np.array
            Consumption points for interpolation.

        Returns
        -------
        cFuncUnc : CubicInterp
            The unconstrained consumption function for this period.
        """
        # Call the make_cubic_cFunc from ConsIndShockSolver.
        cFuncNowUncKink = super().make_cubic_cFunc(mNrm, cNrm)

        # Change the coeffients at the kinked points.
        cFuncNowUncKink.coeffs[self.i_kink + 1] = [
            cNrm[self.i_kink],
            mNrm[self.i_kink + 1] - mNrm[self.i_kink],
            0,
            0,
        ]

        return cFuncNowUncKink

    def add_stable_points(self, solution):
        """
        TODO:
        Placeholder method for a possible future implementation of stable
        points in the kinked R model. For now it simply serves to override
        ConsIndShock's method, which does not apply here given the multiple
        interest rates.

        Discusson:
        - The target and steady state should exist under the same conditions
          as in ConsIndShock.
        - The ConsIndShock code as it stands can not be directly applied
          because it assumes that R is a constant, and in this model R depends
          on the level of wealth.
        - After allowing for wealth-depending interest rates, the existing
         code might work without modification to add the stable points. If not,
         it should be possible to find these values by checking within three
         distinct intervals:
             - From h_min to the lower kink.
             - From the lower kink to the upper kink
             - From the upper kink to infinity.
        the stable points must be in one of these regions.

        """
        return solution

    def prepare_to_calc_EndOfPrdvP(self):
        """
        Prepare to calculate end-of-period marginal value by creating an array
        of market resources that the agent could have next period, considering
        the grid of end-of-period assets and the distribution of shocks he might
        experience next period.  This differs from the baseline case because
        different savings choices yield different interest rates.

        Parameters
        ----------
        none

        Returns
        -------
        aNrmNow : np.array
            A 1D array of end-of-period assets; also stored as attribute of self.
        """
        KinkBool = (
            self.Rboro > self.Rsave
        )  # Boolean indicating that there is actually a kink.
        # When Rboro == Rsave, this method acts just like it did in IndShock.
        # When Rboro < Rsave, the solver would have terminated when it was called.

        # Make a grid of end-of-period assets, including *two* copies of a=0
        if KinkBool:
            aNrmNow = np.sort(
                np.hstack(
                    (np.asarray(self.aXtraGrid) + self.mNrmMinNow, np.array([0.0, 0.0]))
                )
            )
        else:
            aNrmNow = np.asarray(self.aXtraGrid) + self.mNrmMinNow
        aXtraCount = aNrmNow.size

        # Make tiled versions of the assets grid and income shocks
        ShkCount = self.TranShkValsNext.size
        aNrm_temp = np.tile(aNrmNow, (ShkCount, 1))
        PermShkVals_temp = (np.tile(self.PermShkValsNext, (aXtraCount, 1))).transpose()
        TranShkVals_temp = (np.tile(self.TranShkValsNext, (aXtraCount, 1))).transpose()
        ShkPrbs_temp = (np.tile(self.ShkPrbsNext, (aXtraCount, 1))).transpose()

        # Make a 1D array of the interest factor at each asset gridpoint
        Rfree_vec = self.Rsave * np.ones(aXtraCount)
        if KinkBool:
            self.i_kink = (
                np.sum(aNrmNow <= 0) - 1
            )  # Save the index of the kink point as an attribute
            Rfree_vec[0: self.i_kink] = self.Rboro
        self.Rfree = Rfree_vec
        Rfree_temp = np.tile(Rfree_vec, (ShkCount, 1))

        # Make an array of market resources that we could have next period,
        # considering the grid of assets and the income shocks that could occur
        mNrmNext = (
            Rfree_temp / (self.PermGroFac * PermShkVals_temp) * aNrm_temp
            + TranShkVals_temp
        )

        # Recalculate the minimum MPC and human wealth using the interest factor on saving.
        # This overwrites values from set_and_update_values, which were based on Rboro instead.
        if KinkBool:
            PatFacTop = (
                (self.Rsave * self.DiscFacEff) ** (1.0 / self.CRRA)
            ) / self.Rsave
            self.MPCminNow = 1.0 / (1.0 + PatFacTop / self.solution_next.MPCmin)
            self.hNrmNow = (
                self.PermGroFac
                / self.Rsave
                * (
                    np.dot(
                        self.ShkPrbsNext, self.TranShkValsNext * self.PermShkValsNext
                    )
                    + self.solution_next.hNrm
                )
            )

        # Store some of the constructed arrays for later use and return the assets grid
        self.PermShkVals_temp = PermShkVals_temp
        self.ShkPrbs_temp = ShkPrbs_temp
        self.mNrmNext = mNrmNext
        self.aNrmNow = aNrmNow
        return aNrmNow


# ============================================================================
# == Classes for representing types of consumer agents (and things they do) ==
# ============================================================================

# Make a dictionary to specify a perfect foresight consumer type
init_perfect_foresight = {
    'cycles' : 1,         # Finite, non-cyclic model
    'CRRA': 2.0,          # Coefficient of relative risk aversion,
    'Rfree': 1.03,        # Interest factor on assets
    'DiscFac': 0.96,      # Intertemporal discount factor
    'LivPrb': [0.98],     # Survival probability
    'PermGroFac': [1.01],  # Permanent income growth factor
    'BoroCnstArt': None,  # Artificial borrowing constraint
    'MaxKinks': 400,      # Maximum number of grid points to allow in cFunc (should be large)
    'AgentCount': 10000,  # Number of agents of this type (only matters for simulation)
    'aNrmInitMean': 0.0,  # Mean of log initial assets (only matters for simulation)
    'aNrmInitStd': 1.0,  # Standard deviation of log initial assets (only for simulation)
    'pLvlInitMean': 0.0,  # Mean of log initial permanent income (only matters for simulation)
    # Standard deviation of log initial permanent income (only matters for simulation)
    'pLvlInitStd': 0.0,
    # Aggregate permanent income growth factor: portion of PermGroFac attributable to aggregate productivity growth (only matters for simulation)
    'PermGroFacAgg': 1.0,
    'T_age': None,       # Age after which simulated agents are automatically killed
    'T_cycle': 1,        # Number of periods in the cycle for this agent type
    "PerfMITShk": False    # Do Perfect Foresight MIT Shock: Forces Newborns to follow solution path of the agent he/she replaced when True
}


class PerfForesightConsumerType(AgentType):
    """
    A perfect foresight consumer type who has no uncertainty other than mortality.
    His problem is defined by a coefficient of relative risk aversion, intertemporal
    discount factor, interest factor, an artificial borrowing constraint (maybe)
    and time sequences of the permanent income growth rate and survival probability.

    Parameters
    ----------

    """

    # Define some universal values for all consumer types
    cFunc_terminal_ = LinearInterp([0.0, 1.0], [0.0, 1.0])  # c=m in terminal period
    vFunc_terminal_ = LinearInterp([0.0, 1.0], [0.0, 0.0])  # This is overwritten
    solution_terminal_ = ConsumerSolution(
        cFunc=cFunc_terminal_,
        vFunc=vFunc_terminal_,
        mNrmMin=0.0,
        hNrm=0.0,
        MPCmin=1.0,
        MPCmax=1.0,
    )
    time_vary_ = ["LivPrb", "PermGroFac"]
    time_inv_ = ["CRRA", "Rfree", "DiscFac", "MaxKinks", "BoroCnstArt" ]
    state_vars = ['pLvl', 'PlvlAgg', 'bNrm', 'mNrm', "aNrm", 'aLvl']
    shock_vars_ = []

    def __init__(self, verbose=1, quiet=False, **kwds):
        params = init_perfect_foresight.copy()
        params.update(kwds)
        kwds = params

        # Initialize a basic AgentType
        AgentType.__init__(
            self,
            solution_terminal=deepcopy(self.solution_terminal_),
            pseudo_terminal=False,
            **kwds
        )

        # Add consumer-type specific objects, copying to create independent versions
        self.time_vary = deepcopy(self.time_vary_)
        self.time_inv = deepcopy(self.time_inv_)

        self.shock_vars = deepcopy(self.shock_vars_)
        self.verbose = verbose
        self.quiet = quiet
        self.solve_one_period = make_one_period_oo_solver(ConsPerfForesightSolver)
        set_verbosity_level((4 - verbose) * 10)

    def pre_solve(self):
        self.update_solution_terminal()  # Solve the terminal period problem

        # Fill in BoroCnstArt and MaxKinks if they're not specified or are irrelevant.
        if not hasattr(self, "BoroCnstArt"):  # If no borrowing constraint specified...
            self.BoroCnstArt = None  # ...assume the user wanted none
        if not hasattr(self, "MaxKinks"):
            if self.cycles > 0:  # If it's not an infinite horizon model...
                self.MaxKinks = np.inf  # ...there's no need to set MaxKinks
            elif self.BoroCnstArt is None:  # If there's no borrowing constraint...
                self.MaxKinks = np.inf  # ...there's no need to set MaxKinks
            else:
                raise (
                    AttributeError(
                        "PerfForesightConsumerType requires the attribute MaxKinks to be specified when BoroCnstArt is not None and cycles == 0."
                    )
                )

    def check_restrictions(self):
        """
        A method to check that various restrictions are met for the model class.
        """
        if self.DiscFac < 0:
            raise Exception("DiscFac is below zero with value: " + str(self.DiscFac))

        return

    def update_solution_terminal(self):
        """
        Update the terminal period solution.  This method should be run when a
        new AgentType is created or when CRRA changes.

        Parameters
        ----------
        none

        Returns
        -------
        none
        """
        self.solution_terminal.vFunc = ValueFuncCRRA(self.cFunc_terminal_, self.CRRA)
        self.solution_terminal.vPfunc = MargValueFuncCRRA(self.cFunc_terminal_, self.CRRA)
        self.solution_terminal.vPPfunc = MargMargValueFuncCRRA(
            self.cFunc_terminal_, self.CRRA
        )

    def unpack_cFunc(self):
        """ DEPRECATED: Use solution.unpack('cFunc') instead.
        "Unpacks" the consumption functions into their own field for easier access.
        After the model has been solved, the consumption functions reside in the
        attribute cFunc of each element of ConsumerType.solution.  This method
        creates a (time varying) attribute cFunc that contains a list of consumption
        functions.
        Parameters
        ----------
        none
        Returns
        -------
        none
        """
        _log.critical(
            "unpack_cFunc is deprecated and it will soon be removed, "
            "please use unpack('cFunc') instead."
        )
        self.unpack("cFunc")

    def initialize_sim(self):
        self.PermShkAggNow = self.PermGroFacAgg  # This never changes during simulation
        self.state_now['PlvlAgg'] = 1.0
        AgentType.initialize_sim(self)

    def sim_birth(self, which_agents):
        """
        Makes new consumers for the given indices.  Initialized variables include aNrm and pLvl, as
        well as time variables t_age and t_cycle.  Normalized assets and permanent income levels
        are drawn from lognormal distributions given by aNrmInitMean and aNrmInitStd (etc).

        Parameters
        ----------
        which_agents : np.array(Bool)
            Boolean array of size self.AgentCount indicating which agents should be "born".

        Returns
        -------
        None
        """
        # Get and store states for newly born agents
        N = np.sum(which_agents)  # Number of new consumers to make
        self.state_now['aNrm'][which_agents] = Lognormal(
            mu=self.aNrmInitMean,
            sigma=self.aNrmInitStd,
            seed=self.RNG.randint(0, 2 ** 31 - 1),
        ).draw(N)
        # why is a now variable set here? Because it's an aggregate.
        pLvlInitMeanNow = self.pLvlInitMean + np.log(
            self.state_now['PlvlAgg']
        )  # Account for newer cohorts having higher permanent income
        self.state_now['pLvl'][which_agents] = Lognormal(
            pLvlInitMeanNow,
            self.pLvlInitStd,
            seed=self.RNG.randint(0, 2 ** 31 - 1)
        ).draw(N)
        self.t_age[which_agents] = 0  # How many periods since each agent was born
        if self.PerfMITShk == False:  # If True, Newborns inherit t_cycle of agent they replaced (i.e. t_cycles are not reset). 
            self.t_cycle[
                which_agents
            ] = 0  # Which period of the cycle each agent is currently in
            
        return None

    def sim_death(self):
        """
        Determines which agents die this period and must be replaced.  Uses the sequence in LivPrb
        to determine survival probabilities for each agent.

        Parameters
        ----------
        None

        Returns
        -------
        which_agents : np.array(bool)
            Boolean array of size AgentCount indicating which agents die.
        """
        # Determine who dies
        DiePrb_by_t_cycle = 1.0 - np.asarray(self.LivPrb)
        DiePrb = DiePrb_by_t_cycle[
            self.t_cycle - 1 if self.cycles == 1 else self.t_cycle
        ]  # Time has already advanced, so look back one

        # In finite-horizon problems the previous line gives newborns the
        # survival probability of the last non-terminal period. This is okay,
        # however, since they will be instantly replaced by new newborns if
        # they die.
        # See: https://github.com/econ-ark/HARK/pull/981

        DeathShks = Uniform(seed=self.RNG.randint(0, 2 ** 31 - 1)).draw(
            N=self.AgentCount
        )
        which_agents = DeathShks < DiePrb
        if self.T_age is not None:  # Kill agents that have lived for too many periods
            too_old = self.t_age >= self.T_age
            which_agents = np.logical_or(which_agents, too_old)
        return which_agents

    def get_shocks(self):
        """
        Finds permanent and transitory income "shocks" for each agent this period.  As this is a
        perfect foresight model, there are no stochastic shocks: PermShkNow = PermGroFac for each
        agent (according to their t_cycle) and TranShkNow = 1.0 for all agents.

        Parameters
        ----------
        None

        Returns
        -------
        None
        """
        PermGroFac = np.array(self.PermGroFac)
        self.shocks['PermShk'] = PermGroFac[
            self.t_cycle - 1
        ]  # cycle time has already been advanced
        self.shocks['TranShk'] = np.ones(self.AgentCount)

    def get_Rfree(self):
        """
        Returns an array of size self.AgentCount with self.Rfree in every entry.

        Parameters
        ----------
        None

        Returns
        -------
        RfreeNow : np.array
             Array of size self.AgentCount with risk free interest rate for each agent.
        """
        RfreeNow = self.Rfree * np.ones(self.AgentCount)
        return RfreeNow

    def transition(self):
        pLvlPrev = self.state_prev['pLvl']
        aNrmPrev = self.state_prev['aNrm']
        RfreeNow = self.get_Rfree()

        # Calculate new states: normalized market resources and permanent income level
        pLvlNow = pLvlPrev*self.shocks['PermShk']  # Updated permanent income level
        # Updated aggregate permanent productivity level
        PlvlAggNow = self.state_prev['PlvlAgg']*self.PermShkAggNow
        # "Effective" interest factor on normalized assets
        ReffNow = RfreeNow/self.shocks['PermShk']
        bNrmNow = ReffNow*aNrmPrev         # Bank balances before labor income
        mNrmNow = bNrmNow + self.shocks['TranShk']  # Market resources after income

        return pLvlNow, PlvlAggNow, bNrmNow, mNrmNow, None

    def get_controls(self):
        """
        Calculates consumption for each consumer of this type using the consumption functions.

        Parameters
        ----------
        None

        Returns
        -------
        None
        """
        cNrmNow = np.zeros(self.AgentCount) + np.nan
        MPCnow = np.zeros(self.AgentCount) + np.nan
        for t in range(self.T_cycle):
            these = t == self.t_cycle
            cNrmNow[these], MPCnow[these] = self.solution[t].cFunc.eval_with_derivative(
                self.state_now['mNrm'][these]
            )
        self.controls['cNrm'] = cNrmNow

        # MPCnow is not really a control
        self.MPCnow = MPCnow
        return None

    def get_poststates(self):
        """
        Calculates end-of-period assets for each consumer of this type.

        Parameters
        ----------
        None

        Returns
        -------
        None
        """
        # should this be "Now", or "Prev"?!?
        self.state_now['aNrm'] = self.state_now['mNrm'] - self.controls['cNrm']
        # Useful in some cases to precalculate asset level
        self.state_now['aLvl'] = self.state_now['aNrm'] * self.state_now['pLvl']

        # moves now to prev
        super().get_poststates()

        return None

    def check_condition(self, name, test, messages, verbose, verbose_messages=None):
        """
        Checks one condition.

        Parameters
        ----------
        name : string
             Name for the condition.

        test : function(self -> boolean)
             A function (of self) which tests the condition

        messages : dict{boolean : string}
            A dictiomary with boolean keys containing values
            for messages to print if the condition is
            true or false.

        verbose_messages : dict{boolean : string}
            (Optional) A dictiomary with boolean keys containing values
            for messages to print if the condition is
            true or false under verbose printing.
        """
        self.conditions[name] = test(self)
        set_verbosity_level((4 - verbose) * 10)
        _log.info(messages[self.conditions[name]].format(self))
        if verbose_messages:
            _log.debug(verbose_messages[self.conditions[name]].format(self))

    def check_AIC(self, verbose=None):
        """
        Evaluate and report on the Absolute Impatience Condition
        """
        name = "AIC"
        def test(agent): return agent.thorn < 1

        messages = {
            True: "The value of the Absolute Patience Factor (APF) for the supplied parameter values satisfies the Absolute Impatience Condition.",
            False: "The given type violates the Absolute Impatience Condition with the supplied parameter values; the APF is {0.thorn}",
        }
        verbose_messages = {
            True: "  Because the APF < 1, the absolute amount of consumption is expected to fall over time.",
            False: "  Because the APF > 1, the absolute amount of consumption is expected to grow over time.",
        }
        verbose = self.verbose if verbose is None else verbose
        self.check_condition(name, test, messages, verbose, verbose_messages)

    def check_GICRaw(self, verbose=None):
        """
        Evaluate and report on the Growth Impatience Condition for the Perfect Foresight model
        """
        name = "GICRaw"

        self.GPFRaw = self.thorn / self.PermGroFac[0]

        def test(agent): return agent.GPFRaw < 1

        messages = {
            True: "The value of the Growth Patience Factor for the supplied parameter values satisfies the Perfect Foresight Growth Impatience Condition.",
            False: "The value of the Growth Patience Factor for the supplied parameter values fails the Perfect Foresight Growth Impatience Condition; the GPFRaw is: {0.GPFRaw}",
        }

        verbose_messages = {
            True: "  Therefore, for a perfect foresight consumer, the ratio of individual wealth to permanent income will fall indefinitely.",
            False: "  Therefore, for a perfect foresight consumer, the ratio of individual wealth to permanent income is expected to grow toward infinity.",
        }
        verbose = self.verbose if verbose is None else verbose
        self.check_condition(name, test, messages, verbose, verbose_messages)

    def check_RIC(self, verbose=None):
        """
        Evaluate and report on the Return Impatience Condition
        """

        self.RPF = self.thorn / self.Rfree

        name = "RIC"
        def test(agent): return self.RPF < 1

        messages = {
            True: "The value of the Return Patience Factor for the supplied parameter values satisfies the Return Impatience Condition.",
            False: "The value of the Return Patience Factor for the supplied parameter values fails the Return Impatience Condition; the factor is {0.RPF}",
        }

        verbose_messages = {
            True: "  Therefore, the limiting consumption function is not c(m)=0 for all m",
            False: "  Therefore, if the FHWC is satisfied, the limiting consumption function is c(m)=0 for all m.",
        }
        verbose = self.verbose if verbose is None else verbose
        self.check_condition(name, test, messages, verbose, verbose_messages)

    def check_FHWC(self, verbose=None):
        """
        Evaluate and report on the Finite Human Wealth Condition
        """

        self.FHWF = self.PermGroFac[0] / self.Rfree
        self.cNrmPDV = 1.0 / (1.0 - self.thorn / self.Rfree)

        name = "FHWC"
        def test(agent): return self.FHWF < 1

        messages = {
            True: "The Finite Human wealth factor value for the supplied parameter values satisfies the Finite Human Wealth Condition.",
            False: "The given type violates the Finite Human Wealth Condition; the Finite Human wealth factor value is {0.FHWF}",
        }

        verbose_messages = {
            True: "  Therefore, the limiting consumption function is not c(m)=Infinity\nand human wealth normalized by permanent income is {0.hNrm}\nand the PDV of future consumption growth is {0.cNrmPDV}",
            False: "  Therefore, the limiting consumption function is c(m)=Infinity for all m unless the RIC is also violated.  If both FHWC and RIC fail and the consumer faces a liquidity constraint, the limiting consumption function is nondegenerate but has a limiting slope of 0.  (https://econ-ark.github.io/BufferStockTheory#PFGICRawHoldsFHWCFailsRICFailsDiscuss)",
        }
        verbose = self.verbose if verbose is None else verbose
        self.check_condition(name, test, messages, verbose)

    def check_conditions(self, verbose=None):
        """
        This method checks whether the instance's type satisfies the
        Absolute Impatience Condition (AIC),
        the Return Impatience Condition (RIC),
        the Finite Human Wealth Condition (FHWC), the perfect foresight
        model's Growth Impatience Condition (GICRaw) and
        Perfect Foresight Finite Value of Autarky Condition (FVACPF). Depending on the configuration of parameter values, some
        combination of these conditions must be satisfied in order for the problem to have
        a nondegenerate solution. To check which conditions are required, in the verbose mode
        a reference to the relevant theoretical literature is made.


        Parameters
        ----------
        verbose : boolean
            Specifies different levels of verbosity of feedback. When False, it only reports whether the
            instance's type fails to satisfy a particular condition. When True, it reports all results, i.e.
            the factor values for all conditions.

        Returns
        -------
        None
        """
        self.conditions = {}

        self.violated = False

        # This method only checks for the conditions for infinite horizon models
        # with a 1 period cycle. If these conditions are not met, we exit early.
        if self.cycles != 0 or self.T_cycle > 1:
            return

        self.thorn = (self.Rfree * self.DiscFac * self.LivPrb[0]) ** (1 / self.CRRA)

        verbose = self.verbose if verbose is None else verbose
        self.check_AIC(verbose)
        self.check_GICRaw(verbose)
        self.check_RIC(verbose)
        self.check_FHWC(verbose)

        if hasattr(self, "BoroCnstArt") and self.BoroCnstArt is not None:
            self.violated = not self.conditions["RIC"]
        else:
            self.violated = not self.conditions["RIC"] or not self.conditions["FHWC"]


# Make a dictionary to specify an idiosyncratic income shocks consumer
init_idiosyncratic_shocks = dict(
    init_perfect_foresight,
    **{
        # assets above grid parameters
        "aXtraMin": 0.001,  # Minimum end-of-period "assets above minimum" value
        "aXtraMax": 20,  # Maximum end-of-period "assets above minimum" value
        "aXtraNestFac": 3,  # Exponential nesting factor when constructing "assets above minimum" grid
        "aXtraCount": 48,  # Number of points in the grid of "assets above minimum"
        "aXtraExtra": [
            None
        ],  # Some other value of "assets above minimum" to add to the grid, not used
        # Income process variables
        "PermShkStd": [0.1],  # Standard deviation of log permanent income shocks
        "PermShkCount": 7,  # Number of points in discrete approximation to permanent income shocks
        "TranShkStd": [0.1],  # Standard deviation of log transitory income shocks
        "TranShkCount": 7,  # Number of points in discrete approximation to transitory income shocks
        "UnempPrb": 0.05,  # Probability of unemployment while working
        "UnempPrbRet": 0.005,  # Probability of "unemployment" while retired
        "IncUnemp": 0.3,  # Unemployment benefits replacement rate
        "IncUnempRet": 0.0,  # "Unemployment" benefits when retired
        "BoroCnstArt": 0.0,  # Artificial borrowing constraint; imposed minimum level of end-of period assets
        "tax_rate": 0.0,  # Flat income tax rate
        "T_retire": 0,  # Period of retirement (0 --> no retirement)
        "vFuncBool": False,  # Whether to calculate the value function during solution
        "CubicBool": False,  # Use cubic spline interpolation when True, linear interpolation when False
        "neutral_measure": False,      # Use permanent income neutral measure (see Harmenberg 2021) during simulations when True.
    }
)


class IndShockConsumerType(PerfForesightConsumerType):
    """
    A consumer type with idiosyncratic shocks to permanent and transitory income.
    His problem is defined by a sequence of income distributions, survival prob-
    abilities, and permanent income growth rates, as well as time invariant values
    for risk aversion, discount factor, the interest rate, the grid of end-of-
    period assets, and an artificial borrowing constraint.

    Parameters
    ----------
    cycles : int
        Number of times the sequence of periods should be solved.
    """

    time_inv_ = PerfForesightConsumerType.time_inv_ + [
        "BoroCnstArt",
        "vFuncBool",
        "CubicBool",
    ]
    time_inv_.remove(
        "MaxKinks"
    )  # This is in the PerfForesight model but not ConsIndShock
    shock_vars_ = ['PermShk', 'TranShk']

    def __init__(self, verbose=1, quiet=False, **kwds):
        params = init_idiosyncratic_shocks.copy()
        params.update(kwds)

        # Initialize a basic AgentType
        PerfForesightConsumerType.__init__(
            self, verbose=verbose, quiet=quiet, **params
        )

        # Add consumer-type specific objects, copying to create independent versions
        if (not self.CubicBool) and (not self.vFuncBool):
            solver = ConsIndShockSolverBasic
        else:  # Use the "advanced" solver if either is requested
            solver = ConsIndShockSolver
        self.solve_one_period = make_one_period_oo_solver(solver)

        self.update()  # Make assets grid, income process, terminal solution

    def update_income_process(self):
        """
        Updates this agent's income process based on his own attributes.

        Parameters
        ----------
        none

        Returns:
        -----------
        none
        """
        (
            IncShkDstn,
            PermShkDstn,
            TranShkDstn,
        ) = self.construct_lognormal_income_process_unemployment()
        self.IncShkDstn = IncShkDstn
        self.PermShkDstn = PermShkDstn
        self.TranShkDstn = TranShkDstn
        self.add_to_time_vary("IncShkDstn", "PermShkDstn", "TranShkDstn")

    def update_assets_grid(self):
        """
        Updates this agent's end-of-period assets grid by constructing a multi-
        exponentially spaced grid of aXtra values.

        Parameters
        ----------
        none

        Returns
        -------
        none
        """
        aXtraGrid = construct_assets_grid(self)
        self.aXtraGrid = aXtraGrid
        self.add_to_time_inv("aXtraGrid")

    def update(self):
        """
        Update the income process, the assets grid, and the terminal solution.

        Parameters
        ----------
        None

        Returns
        -------
        None
        """
        self.update_income_process()
        self.update_assets_grid()
        self.update_solution_terminal()

    def reset_rng(self):
        """
        Reset the RNG behavior of this type.  This method is called automatically
        by initialize_sim(), ensuring that each simulation run uses the same sequence
        of random shocks; this is necessary for structural estimation to work.
        This method extends AgentType.reset_rng() to also reset elements of IncShkDstn.

        Parameters
        ----------
        None

        Returns
        -------
        None
        """
        PerfForesightConsumerType.reset_rng(self)

        # Reset IncShkDstn if it exists (it might not because reset_rng is called at init)
        if hasattr(self, "IncShkDstn"):
            for dstn in self.IncShkDstn:
                dstn.reset()

    def get_shocks(self):
        """
        Gets permanent and transitory income shocks for this period.  Samples from IncShkDstn for
        each period in the cycle.

        Parameters
        ----------
        None

        Returns
        -------
        None
        """
        PermShkNow = np.zeros(self.AgentCount)  # Initialize shock arrays
        TranShkNow = np.zeros(self.AgentCount)
        newborn = self.t_age == 0
        for t in range(self.T_cycle):
            these = t == self.t_cycle

            # temporary, see #1022
            if self.cycles == 1:
                t = t - 1

            N = np.sum(these)
            if N > 0:
                IncShkDstnNow = self.IncShkDstn[
                    t
                ]  # set current income distribution
                PermGroFacNow = self.PermGroFac[t]  # and permanent growth factor
                # Get random draws of income shocks from the discrete distribution
                IncShks = IncShkDstnNow.draw(N)

                PermShkNow[these] = (
                    IncShks[0, :] * PermGroFacNow
                )  # permanent "shock" includes expected growth
                TranShkNow[these] = IncShks[1, :]

        # That procedure used the *last* period in the sequence for newborns, but that's not right
        # Redraw shocks for newborns, using the *first* period in the sequence.  Approximation.
        N = np.sum(newborn)
        if N > 0:
            these = newborn
            IncShkDstnNow = self.IncShkDstn[0]  # set current income distribution
            PermGroFacNow = self.PermGroFac[0]  # and permanent growth factor

            # Get random draws of income shocks from the discrete distribution
            EventDraws = IncShkDstnNow.draw_events(N)
            PermShkNow[these] = (
                IncShkDstnNow.X[0][EventDraws] * PermGroFacNow
            )  # permanent "shock" includes expected growth
            TranShkNow[these] = IncShkDstnNow.X[1][EventDraws]
        #        PermShkNow[newborn] = 1.0
        TranShkNow[newborn] = 1.0

        # Store the shocks in self
        self.EmpNow = np.ones(self.AgentCount, dtype=bool)
        self.EmpNow[TranShkNow == self.IncUnemp] = False
        self.shocks['PermShk'] = PermShkNow
        self.shocks['TranShk'] = TranShkNow

    def calc_bounding_values(self):
        """
        Calculate human wealth plus minimum and maximum MPC in an infinite
        horizon model with only one period repeated indefinitely.  Store results
        as attributes of self.  Human wealth is the present discounted value of
        expected future income after receiving income this period, ignoring mort-
        ality (because your income matters to you only if you are still alive).
        The maximum MPC is the limit of the MPC as m --> mNrmMin.  The
        minimum MPC is the limit of the MPC as m --> infty.

        Parameters
        ----------
        None

        Returns
        -------
        None
        """
        # Unpack the income distribution and get average and worst outcomes
        PermShkValsNext = self.IncShkDstn[0][1]
        TranShkValsNext = self.IncShkDstn[0][2]
        ShkPrbsNext = self.IncShkDstn[0][0]
        Ex_IncNext = np.dot(ShkPrbsNext, PermShkValsNext * TranShkValsNext)
        PermShkMinNext = np.min(PermShkValsNext)
        TranShkMinNext = np.min(TranShkValsNext)
        WorstIncNext = PermShkMinNext * TranShkMinNext
        WorstIncPrb = np.sum(
            ShkPrbsNext[(PermShkValsNext * TranShkValsNext) == WorstIncNext]
        )

        # Calculate human wealth and the infinite horizon natural borrowing constraint
        hNrm = (Ex_IncNext * self.PermGroFac[0] / self.Rfree) / (
            1.0 - self.PermGroFac[0] / self.Rfree
        )
        temp = self.PermGroFac[0] * PermShkMinNext / self.Rfree
        BoroCnstNat = -TranShkMinNext * temp / (1.0 - temp)

        PatFac = (self.DiscFac * self.LivPrb[0] * self.Rfree) ** (
            1.0 / self.CRRA
        ) / self.Rfree
        if BoroCnstNat < self.BoroCnstArt:
            MPCmax = 1.0  # if natural borrowing constraint is overridden by artificial one, MPCmax is 1
        else:
            MPCmax = 1.0 - WorstIncPrb ** (1.0 / self.CRRA) * PatFac
        MPCmin = 1.0 - PatFac

        # Store the results as attributes of self
        self.hNrm = hNrm
        self.MPCmin = MPCmin
        self.MPCmax = MPCmax

    def make_euler_error_func(self, mMax=100, approx_inc_dstn=True):
        """
        Creates a "normalized Euler error" function for this instance, mapping
        from market resources to "consumption error per dollar of consumption."
        Stores result in attribute eulerErrorFunc as an interpolated function.
        Has option to use approximate income distribution stored in self.IncShkDstn
        or to use a (temporary) very dense approximation.

        Only works on (one period) infinite horizon models at this time, will
        be generalized later.

        Parameters
        ----------
        mMax : float
            Maximum normalized market resources for the Euler error function.
        approx_inc_dstn : Boolean
            Indicator for whether to use the approximate discrete income distri-
            bution stored in self.IncShkDstn[0], or to use a very accurate
            discrete approximation instead.  When True, uses approximation in
            IncShkDstn; when False, makes and uses a very dense approximation.

        Returns
        -------
        None

        Notes
        -----
        This method is not used by any other code in the library. Rather, it is here
        for expository and benchmarking purposes.
        """
        # Get the income distribution (or make a very dense one)
        if approx_inc_dstn:
            IncShkDstn = self.IncShkDstn[0]
        else:
            TranShkDstn = MeanOneLogNormal(sigma=self.TranShkStd[0]).approx(
                N=200, tail_N=50, tail_order=1.3, tail_bound=[0.05, 0.95]
            )
            TranShkDstn = add_discrete_outcome_constant_mean(
                TranShkDstn, self.UnempPrb, self.IncUnemp
            )
            PermShkDstn = MeanOneLogNormal(sigma=self.PermShkStd[0]).approx(
                N=200, tail_N=50, tail_order=1.3, tail_bound=[0.05, 0.95]
            )
            IncShkDstn = combine_indep_dstns(PermShkDstn, TranShkDstn)

        # Make a grid of market resources
        mNowMin = self.solution[0].mNrmMin + 10 ** (
            -15
        )  # add tiny bit to get around 0/0 problem
        mNowMax = mMax
        mNowGrid = np.linspace(mNowMin, mNowMax, 1000)

        # Get the consumption function this period and the marginal value function
        # for next period.  Note that this part assumes a one period cycle.
        cFuncNow = self.solution[0].cFunc
        vPfuncNext = self.solution[0].vPfunc

        # Calculate consumption this period at each gridpoint (and assets)
        cNowGrid = cFuncNow(mNowGrid)
        aNowGrid = mNowGrid - cNowGrid

        # Tile the grids for fast computation
        ShkCount = IncShkDstn[0].size
        aCount = aNowGrid.size
        aNowGrid_tiled = np.tile(aNowGrid, (ShkCount, 1))
        PermShkVals_tiled = (np.tile(IncShkDstn[1], (aCount, 1))).transpose()
        TranShkVals_tiled = (np.tile(IncShkDstn[2], (aCount, 1))).transpose()
        ShkPrbs_tiled = (np.tile(IncShkDstn[0], (aCount, 1))).transpose()

        # Calculate marginal value next period for each gridpoint and each shock
        mNextArray = (
            self.Rfree / (self.PermGroFac[0] * PermShkVals_tiled) * aNowGrid_tiled
            + TranShkVals_tiled
        )
        vPnextArray = vPfuncNext(mNextArray)

        # Calculate expected marginal value and implied optimal consumption
        ExvPnextGrid = (
            self.DiscFac
            * self.Rfree
            * self.LivPrb[0]
            * self.PermGroFac[0] ** (-self.CRRA)
            * np.sum(
                PermShkVals_tiled ** (-self.CRRA) * vPnextArray * ShkPrbs_tiled, axis=0
            )
        )
        cOptGrid = ExvPnextGrid ** (
            -1.0 / self.CRRA
        )  # This is the 'Endogenous Gridpoints' step

        # Calculate Euler error and store an interpolated function
        EulerErrorNrmGrid = (cNowGrid - cOptGrid) / cOptGrid
        eulerErrorFunc = LinearInterp(mNowGrid, EulerErrorNrmGrid)
        self.eulerErrorFunc = eulerErrorFunc

    def pre_solve(self):
        #        AgentType.pre_solve(self)
        # Update all income process variables to match any attributes that might
        # have been changed since `__init__` or `solve()` was last called.
        #        self.update_income_process()
        self.update_solution_terminal()
        if not self.quiet:
            self.check_conditions(verbose=self.verbose)

    def check_GICNrm(self, verbose=None):
        """
        Check Individual Growth Patience Factor.
        """
        self.GPFNrm = self.thorn / (
            self.PermGroFac[0] * self.InvEx_PermShkInv
        )  # [url]/#GICRawI

        name = "GICRaw"
        def test(agent): return agent.GPFNrm <= 1

        messages = {
            True: "\nThe value of the Individual Growth Patience Factor for the supplied parameter values satisfies the Growth Impatience Condition; the value of the GPFNrm is: {0.GPFNrm}",
            False: "\nThe given parameter values violate the Normalized Growth Impatience Condition; the GPFNrm is: {0.GPFNrm}",
        }

        verbose_messages = {
            True: " Therefore, a target level of the individual market resources ratio m exists (see {0.url}/#onetarget for more).\n",
            False: " Therefore, a target ratio of individual market resources to individual permanent income does not exist.  (see {0.url}/#onetarget for more).\n",
        }
        verbose = self.verbose if verbose is None else verbose
        self.check_condition(name, test, messages, verbose, verbose_messages)

    def check_GICAggLivPrb(self, verbose=None):
        name = "GICAggLivPrb"
        def test(agent): return agent.GPFAggLivPrb <= 1

        messages = {
            True: "\nThe value of the Mortality Adjusted Aggregate Growth Patience Factor for the supplied parameter values satisfies the Mortality Adjusted Aggregate Growth Imatience Condition; the value of the GPFAggLivPrb is: {0.GPFAggLivPrb}",
            False: "\nThe given parameter values violate the Mortality Adjusted Aggregate Growth Imatience Condition; the GPFAggLivPrb is: {0.GPFAggLivPrb}",
        }

        verbose_messages = {
            # (see {0.url}/#WRIC for more).',
            True: "  Therefore, a target level of the ratio of aggregate market resources to aggregate permanent income exists.\n",
            # (see {0.url}/#WRIC for more).'
            False: "  Therefore, a target ratio of aggregate resources to aggregate permanent income may not exist.\n",
        }
        verbose = self.verbose if verbose is None else verbose
        self.check_condition(name, test, messages, verbose, verbose_messages)

    def check_WRIC(self, verbose=None):
        """
        Evaluate and report on the Weak Return Impatience Condition
        [url]/#WRPF modified to incorporate LivPrb
        """
        self.WRPF = (
            (self.UnempPrb ** (1 / self.CRRA))
            * (self.Rfree * self.DiscFac * self.LivPrb[0]) ** (1 / self.CRRA)
            / self.Rfree
        )

        name = "WRIC"
        def test(agent): return agent.WRPF <= 1

        messages = {
            True: "\nThe Weak Return Patience Factor value for the supplied parameter values satisfies the Weak Return Impatience Condition; the WRPF is {0.WRPF}.",
            False: "\nThe Weak Return Patience Factor value for the supplied parameter values fails     the Weak Return Impatience Condition; the WRPF is {0.WRPF} (see {0.url}/#WRIC for more).",
        }

        verbose_messages = {
            True: "  Therefore, a nondegenerate solution exists if the FVAC is also satisfied.  (see {0.url}/#WRIC for more) \n",
            False: "  Therefore, a nondegenerate solution is not available (see {0.url}/#WRIC for more). \n",
        }
        verbose = self.verbose if verbose is None else verbose
        self.check_condition(name, test, messages, verbose, verbose_messages)

    def check_FVAC(self, verbose=None):
        """
        Evaluate and report on the Finite Value of Autarky Condition
        Hyperlink to paper: [url]/#Autarky-Value
        """
        EpShkuInv = calc_expectation(
            self.PermShkDstn[0],
            lambda x: x ** (1 - self.CRRA)
        )

        if self.CRRA != 1.0:
            uInvEpShkuInv = EpShkuInv ** (
                1 / (1 - self.CRRA)
            )  # The term that gives a utility-consequence-adjusted utility growth
        else:
            uInvEpShkuInv = 1.0

        self.uInvEpShkuInv = uInvEpShkuInv

        self.VAF = self.LivPrb[0] * self.DiscFac * self.uInvEpShkuInv

        name = "FVAC"
        def test(agent): return agent.VAF <= 1

        messages = {
            True: "\nThe Value of Autarky Factor (VAF) for the supplied parameter values satisfies the Finite Value of Autarky Condition; the VAF is {0.VAF}",
            False: "\nThe Value of Autarky Factor (VAF) for the supplied parameter values fails     the Finite Value of Autarky Condition; the VAF is {0.VAF}",
        }

        verbose_messages = {
            True: "  Therefore, a nondegenerate solution exists if the WRIC also holds; see {0.url}/#Conditions-Under-Which-the-Problem-Defines-a-Contraction-Mapping\n",
            False: "  Therefore, a nondegenerate solution is not available (see {0.url}/#Conditions-Under-Which-the-Problem-Defines-a-Contraction-Mapping\n",
        }
        verbose = self.verbose if verbose is None else verbose
        self.check_condition(name, test, messages, verbose, verbose_messages)

    def check_conditions(self, verbose=None):
        """
        This method checks whether the instance's type satisfies the Absolute Impatience Condition (AIC), Weak Return
        Impatience Condition (WRIC), Finite Human Wealth Condition (FHWC) and Finite Value of
        Autarky Condition (FVAC).  When combinations of these conditions are satisfied, the
        solution to the problem exhibits different characteristics.  (For an exposition of the
        conditions, see https://econ-ark.github.io/BufferStockTheory/)

        Parameters
        ----------
        verbose : boolean
            Specifies different levels of verbosity of feedback. When False, it only reports whether the
            instance's type fails to satisfy a particular condition. When True, it reports all results, i.e.
            the factor values for all conditions.

        Returns
        -------
        None
        """
        self.conditions = {}

        # PerfForesightConsumerType.check_conditions(self, verbose=False, verbose_reference=False)
        self.violated = False

        if self.cycles != 0 or self.T_cycle > 1:
            return

        # For theory, see hyperlink targets to expressions in
        # url=https://econ-ark.github.io/BufferStockTheory
        # For example, the hyperlink to the relevant section of the paper
        self.url = "https://econ-ark.github.io/BufferStockTheory"
        # would be referenced below as:
        # [url]/#Uncertainty-Modified-Conditions

        self.Ex_PermShkInv = calc_expectation(
            self.PermShkDstn[0], lambda x: 1 / x
        )
        # $\Ex_{t}[\psi^{-1}_{t+1}]$ (in first eqn in sec)

        # [url]/#Pat, adjusted to include mortality

        self.InvEx_PermShkInv = (
            1 / self.Ex_PermShkInv
        )  # $\underline{\psi}$ in the paper (\bar{\isp} in private version)
        self.PermGroFacAdj = self.PermGroFac[0] * self.InvEx_PermShkInv  # [url]/#PGroAdj

        self.thorn = ((self.Rfree * self.DiscFac)) ** (1 / self.CRRA)

        # self.Ex_RNrm           = self.Rfree*Ex_PermShkInv/(self.PermGroFac[0]*self.LivPrb[0])
        self.GPFRaw = self.thorn / (self.PermGroFac[0])  # [url]/#GPF
        # Lower bound of aggregate wealth growth if all inheritances squandered

        self.GPFAggLivPrb = self.thorn * self.LivPrb[0] / self.PermGroFac[0]

        self.DiscFacGPFRawMax = ((self.PermGroFac[0]) ** (self.CRRA)) / (
            self.Rfree
        )  # DiscFac at growth impatience knife edge
        self.DiscFacGPFNrmMax = (
            (self.PermGroFac[0] * self.InvEx_PermShkInv) ** (self.CRRA)
        ) / (
            self.Rfree
        )  # DiscFac at growth impatience knife edge
        self.DiscFacGPFAggLivPrbMax = ((self.PermGroFac[0]) ** (self.CRRA)) / (
            self.Rfree * self.LivPrb[0]
        )  # DiscFac at growth impatience knife edge
        verbose = self.verbose if verbose is None else verbose

        #        self.check_GICRaw(verbose)
        self.check_GICNrm(verbose)
        self.check_GICAggLivPrb(verbose)
        self.check_WRIC(verbose)
        self.check_FVAC(verbose)

        self.violated = not self.conditions["WRIC"] or not self.conditions["FVAC"]

        if self.violated:
            _log.warning(
                '\n[!] For more information on the conditions, see Tables 3 and 4 in "Theoretical Foundations of Buffer Stock Saving" at '
                + self.url
                + "/#Factors-Defined-And-Compared"
            )

        _log.warning("GPFRaw                 = %2.6f " % (self.GPFRaw))
        _log.warning("GPFNrm                 = %2.6f " % (self.GPFNrm))
        _log.warning("GPFAggLivPrb           = %2.6f " % (self.GPFAggLivPrb))
        _log.warning("Thorn = APF            = %2.6f " % (self.thorn))
        _log.warning("PermGroFacAdj          = %2.6f " % (self.PermGroFacAdj))
        _log.warning("uInvEpShkuInv          = %2.6f " % (self.uInvEpShkuInv))
        _log.warning("VAF                    = %2.6f " % (self.VAF))
        _log.warning("WRPF                   = %2.6f " % (self.WRPF))
        _log.warning("DiscFacGPFNrmMax       = %2.6f " % (self.DiscFacGPFNrmMax))
        _log.warning("DiscFacGPFAggLivPrbMax = %2.6f " % (self.DiscFacGPFAggLivPrbMax))

    def Ex_Mtp1_over_Ex_Ptp1(self, mNrm):
        cNrm = self.solution[-1].cFunc(mNrm)
        aNrm = mNrm - cNrm
        Ex_Ptp1 = PermGroFac[0]
        Ex_bLev_tp1 = aNrm * self.Rfree
        Ex_Mtp1 = Ex_bLev_tp1
        return Ex_Mtp1 / Ex_Ptp1

    def Ex_mtp1(self, mNrm):
        cNrm = self.solution[-1].cFunc(mNrm)
        aNrm = mNrm - cNrm
        Ex_bNrm_tp1 = aNrm * self.Rfree * self.Ex_PermShkInv / self.PermGroFac[0]
        Ex_Mtp1 = (Ex_bNrm_tp1 + 1) * Ex_Ptp1  # mean TranShk and PermShk are 1
        return Ex_Mtp1 / Ex_Ptp1

    def calc_stable_points(self):
        """
        If the problem is one that satisfies the conditions required for target ratios of different
        variables to permanent income to exist, and has been solved to within the self-defined
        tolerance, this method calculates the target values of market resources, consumption,
        and assets.

        Parameters
        ----------
        None

        Returns
        -------
        None
        """
        infinite_horizon = cycles_left == 0
        if not infinite_horizon:
            _log.warning(
                "The calc_stable_points method works only for infinite horizon models."
            )
            return

    # = Functions for generating discrete income processes and
    #   simulated income shocks =
    # ========================================================

    def construct_lognormal_income_process_unemployment(self):
        """
        Generates a list of discrete approximations to the income process for each
        life period, from end of life to beginning of life.  Permanent shocks are mean
        one lognormally distributed with standard deviation PermShkStd[t] during the
        working life, and degenerate at 1 in the retirement period.  Transitory shocks
        are mean one lognormally distributed with a point mass at IncUnemp with
        probability UnempPrb while working; they are mean one with a point mass at
        IncUnempRet with probability UnempPrbRet.  Retirement occurs
        after t=T_retire periods of working.

        Note 1: All time in this function runs forward, from t=0 to t=T

        Note 2: All parameters are passed as attributes of the input parameters.

        Parameters (passed as attributes of the input parameters)
        ----------
        PermShkStd : [float]
            List of standard deviations in log permanent income uncertainty during
            the agent's life.
        PermShkCount : int
            The number of approximation points to be used in the discrete approxima-
            tion to the permanent income shock distribution.
        TranShkStd : [float]
            List of standard deviations in log transitory income uncertainty during
            the agent's life.
        TranShkCount : int
            The number of approximation points to be used in the discrete approxima-
            tion to the permanent income shock distribution.
        UnempPrb : float
            The probability of becoming unemployed during the working period.
        UnempPrbRet : float
            The probability of not receiving typical retirement income when retired.
        T_retire : int
            The index value for the final working period in the agent's life.
            If T_retire <= 0 then there is no retirement.
        IncUnemp : float
            Transitory income received when unemployed.
        IncUnempRet : float
            Transitory income received while "unemployed" when retired.
        T_cycle :  int
            Total number of non-terminal periods in the consumer's sequence of periods.

        Returns
        -------
        IncShkDstn :  [distribution.Distribution]
            A list with T_cycle elements, each of which is a
            discrete approximation to the income process in a period.
        PermShkDstn : [[distribution.Distributiony]]
            A list with T_cycle elements, each of which
            a discrete approximation to the permanent income shocks.
        TranShkDstn : [[distribution.Distribution]]
            A list with T_cycle elements, each of which
            a discrete approximation to the transitory income shocks.
        """
        # Unpack the parameters from the input
        T_cycle = self.T_cycle
        PermShkStd = self.PermShkStd
        PermShkCount = self.PermShkCount
        TranShkStd = self.TranShkStd
        TranShkCount = self.TranShkCount
        T_retire = self.T_retire
        UnempPrb = self.UnempPrb
        IncUnemp = self.IncUnemp
        UnempPrbRet = self.UnempPrbRet
        IncUnempRet = self.IncUnempRet

        if T_retire > 0:
            normal_length = T_retire
            retire_length = T_cycle - T_retire
        else:
            normal_length = T_cycle
            retire_length = 0

        UnempPrb_list = [UnempPrb]*normal_length + [UnempPrbRet]*retire_length
        IncUnemp_list = [IncUnemp]*normal_length + [IncUnempRet]*retire_length
        PermShkCount_list = [PermShkCount]*normal_length + [1]*retire_length
        TranShkCount_list = [TranShkCount]*normal_length + [1]*retire_length

        PermShkDstn = IndexDistribution(engine = PermShk_engine,
                                        conditional = {'sigma': PermShkStd,
                                                       'n_approx': PermShkCount_list})

        TranShkDstn = IndexDistribution(engine = TranShk_engine,
                                        conditional = {'sigma': TranShkStd,
                                                       'UnempPrb': UnempPrb_list,
                                                       'IncUnemp': IncUnemp_list,
                                                       'n_approx': TranShkCount_list})

        IncShkDstn = IndexDistribution(engine = IncShk_engine,
                                       conditional = {'sigma_Perm': PermShkStd,
                                                      'sigma_Tran': TranShkStd,
                                                      'n_approx_Perm': PermShkCount_list,
                                                      'n_approx_Tran': TranShkCount_list,
                                                      'UnempPrb': UnempPrb_list,
                                                      'IncUnemp': IncUnemp_list},
                                       seed=self.RNG.randint(0, 2 ** 31 - 1))

        return IncShkDstn, PermShkDstn, TranShkDstn

def PermShk_engine(sigma, n_approx, seed = 0):

<<<<<<< HEAD
    PermShkDstn = MeanOneLogNormal(sigma, seed = seed).approx(n_approx, tail_N=0)

    return PermShkDstn

def TranShk_engine(sigma, UnempPrb, IncUnemp, n_approx, seed = 0):

    TranShkDstn = MeanOneLogNormal(sigma, seed = seed).approx(n_approx, tail_N=0)
    if UnempPrb > 0:
        TranShkDstn = add_discrete_outcome_constant_mean(TranShkDstn, p=UnempPrb, x=IncUnemp)

    return TranShkDstn

def IncShk_engine(sigma_Perm, sigma_Tran, n_approx_Perm, n_approx_Tran, UnempPrb, IncUnemp, seed = 0):

    PermShkDstn = PermShk_engine(sigma_Perm, n_approx_Perm)
    TranShkDstn = TranShk_engine(sigma_Tran, UnempPrb, IncUnemp, n_approx_Tran)

    IncShkDstn = combine_indep_dstns(PermShkDstn,TranShkDstn,seed=seed)
=======
                if not hasattr(self, "neutral_measure"):
                    self.neutral_measure = False
                    
                if self.neutral_measure == True:
                    PermShkDstn_t.pmf = PermShkDstn_t.X*PermShkDstn_t.pmf
                
                IncShkDstn.append(
                    combine_indep_dstns(
                        PermShkDstn_t,
                        TranShkDstn_t,
                        seed=self.RNG.randint(0, 2 ** 31 - 1),
                    )
                )  # mix the independent distributions
                PermShkDstn.append(PermShkDstn_t)
                TranShkDstn.append(TranShkDstn_t)
        return IncShkDstn, PermShkDstn, TranShkDstn
>>>>>>> f338c976

    return IncShkDstn

# Make a dictionary to specify a "kinked R" idiosyncratic shock consumer
init_kinked_R = dict(
    init_idiosyncratic_shocks,
    **{
        "Rboro": 1.20,  # Interest factor on assets when borrowing, a < 0
        "Rsave": 1.02,  # Interest factor on assets when saving, a > 0
        "BoroCnstArt": None,  # kinked R is a bit silly if borrowing not allowed
        "CubicBool": True,  # kinked R is now compatible with linear cFunc and cubic cFunc
        "aXtraCount": 48,  # ...so need lots of extra gridpoints to make up for it
    }
)
del init_kinked_R["Rfree"]  # get rid of constant interest factor


class KinkedRconsumerType(IndShockConsumerType):
    """
    A consumer type that faces idiosyncratic shocks to income and has a different
    interest factor on saving vs borrowing.  Extends IndShockConsumerType, with
    very small changes.  Solver for this class is currently only compatible with
    linear spline interpolation.

    Same parameters as AgentType.


    Parameters
    ----------
    """

    time_inv_ = copy(IndShockConsumerType.time_inv_)
    time_inv_.remove("Rfree")
    time_inv_ += ["Rboro", "Rsave"]

    def __init__(self, **kwds):
        params = init_kinked_R.copy()
        params.update(kwds)

        # Initialize a basic AgentType
        PerfForesightConsumerType.__init__(self, **params)

        # Add consumer-type specific objects, copying to create independent versions
        self.solve_one_period = make_one_period_oo_solver(ConsKinkedRsolver)
        self.update()  # Make assets grid, income process, terminal solution

    def pre_solve(self):
        #        AgentType.pre_solve(self)
        self.update_solution_terminal()

    def calc_bounding_values(self):
        """
        Calculate human wealth plus minimum and maximum MPC in an infinite
        horizon model with only one period repeated indefinitely.  Store results
        as attributes of self.  Human wealth is the present discounted value of
        expected future income after receiving income this period, ignoring mort-
        ality.  The maximum MPC is the limit of the MPC as m --> mNrmMin.  The
        minimum MPC is the limit of the MPC as m --> infty.  This version deals
        with the different interest rates on borrowing vs saving.

        Parameters
        ----------
        None

        Returns
        -------
        None
        """
        # Unpack the income distribution and get average and worst outcomes
        PermShkValsNext = self.IncShkDstn[0][1]
        TranShkValsNext = self.IncShkDstn[0][2]
        ShkPrbsNext = self.IncShkDstn[0][0]
        Ex_IncNext = calc_expectation(
            IncShkDstn,
            lambda trans, perm: trans * perm
        )
        PermShkMinNext = np.min(PermShkValsNext)
        TranShkMinNext = np.min(TranShkValsNext)
        WorstIncNext = PermShkMinNext * TranShkMinNext
        WorstIncPrb = np.sum(
            ShkPrbsNext[(PermShkValsNext * TranShkValsNext) == WorstIncNext]
        )

        # Calculate human wealth and the infinite horizon natural borrowing constraint
        hNrm = (Ex_IncNext * self.PermGroFac[0] / self.Rsave) / (
            1.0 - self.PermGroFac[0] / self.Rsave
        )
        temp = self.PermGroFac[0] * PermShkMinNext / self.Rboro
        BoroCnstNat = -TranShkMinNext * temp / (1.0 - temp)

        PatFacTop = (self.DiscFac * self.LivPrb[0] * self.Rsave) ** (
            1.0 / self.CRRA
        ) / self.Rsave
        PatFacBot = (self.DiscFac * self.LivPrb[0] * self.Rboro) ** (
            1.0 / self.CRRA
        ) / self.Rboro
        if BoroCnstNat < self.BoroCnstArt:
            MPCmax = 1.0  # if natural borrowing constraint is overridden by artificial one, MPCmax is 1
        else:
            MPCmax = 1.0 - WorstIncPrb ** (1.0 / self.CRRA) * PatFacBot
        MPCmin = 1.0 - PatFacTop

        # Store the results as attributes of self
        self.hNrm = hNrm
        self.MPCmin = MPCmin
        self.MPCmax = MPCmax

    def make_euler_error_func(self, mMax=100, approx_inc_dstn=True):
        """
        Creates a "normalized Euler error" function for this instance, mapping
        from market resources to "consumption error per dollar of consumption."
        Stores result in attribute eulerErrorFunc as an interpolated function.
        Has option to use approximate income distribution stored in self.IncShkDstn
        or to use a (temporary) very dense approximation.

        SHOULD BE INHERITED FROM ConsIndShockModel

        Parameters
        ----------
        mMax : float
            Maximum normalized market resources for the Euler error function.
        approx_inc_dstn : Boolean
            Indicator for whether to use the approximate discrete income distri-
            bution stored in self.IncShkDstn[0], or to use a very accurate
            discrete approximation instead.  When True, uses approximation in
            IncShkDstn; when False, makes and uses a very dense approximation.

        Returns
        -------
        None

        Notes
        -----
        This method is not used by any other code in the library. Rather, it is here
        for expository and benchmarking purposes.
        """
        raise NotImplementedError()

    def get_Rfree(self):
        """
        Returns an array of size self.AgentCount with self.Rboro or self.Rsave in each entry, based
        on whether self.aNrmNow >< 0.

        Parameters
        ----------
        None

        Returns
        -------
        RfreeNow : np.array
             Array of size self.AgentCount with risk free interest rate for each agent.
        """
        RfreeNow = self.Rboro * np.ones(self.AgentCount)
        RfreeNow[self.state_prev['aNrm'] > 0] = self.Rsave
        return RfreeNow

    def check_conditions(self):
        """
        This method checks whether the instance's type satisfies the Absolute Impatience Condition (AIC),
        the Return Impatience Condition (RIC), the Growth Impatience Condition (GICRaw), the Normalized Growth Impatience Condition (GIC-Nrm), the Weak Return
        Impatience Condition (WRIC), the Finite Human Wealth Condition (FHWC) and the Finite Value of
        Autarky Condition (FVAC). To check which conditions are relevant to the model at hand, a
        reference to the relevant theoretical literature is made.

        Parameters
        ----------
        None

        Returns
        -------
        None
        """
        raise NotImplementedError()


def apply_flat_income_tax(
    IncShkDstn, tax_rate, T_retire, unemployed_indices=None, transitory_index=2
):
    """
    Applies a flat income tax rate to all employed income states during the working
    period of life (those before T_retire).  Time runs forward in this function.

    Parameters
    ----------
    IncShkDstn : [distribution.Distribution]
        The discrete approximation to the income distribution in each time period.
    tax_rate : float
        A flat income tax rate to be applied to all employed income.
    T_retire : int
        The time index after which the agent retires.
    unemployed_indices : [int]
        Indices of transitory shocks that represent unemployment states (no tax).
    transitory_index : int
        The index of each element of IncShkDstn representing transitory shocks.

    Returns
    -------
    IncShkDstn_new : [distribution.Distribution]
        The updated income distributions, after applying the tax.
    """
    unemployed_indices = (
        unemployed_indices if unemployed_indices is not None else list()
    )
    IncShkDstn_new = deepcopy(IncShkDstn)
    i = transitory_index
    for t in range(len(IncShkDstn)):
        if t < T_retire:
            for j in range((IncShkDstn[t][i]).size):
                if j not in unemployed_indices:
                    IncShkDstn_new[t][i][j] = IncShkDstn[t][i][j] * (1 - tax_rate)
    return IncShkDstn_new


# =======================================================
# ================ Other useful functions ===============
# =======================================================


def construct_assets_grid(parameters):
    """
    Constructs the base grid of post-decision states, representing end-of-period
    assets above the absolute minimum.

    All parameters are passed as attributes of the single input parameters.  The
    input can be an instance of a ConsumerType, or a custom Parameters class.

    Parameters
    ----------
    aXtraMin:                  float
        Minimum value for the a-grid
    aXtraMax:                  float
        Maximum value for the a-grid
    aXtraCount:                 int
        Size of the a-grid
    aXtraExtra:                [float]
        Extra values for the a-grid.
    exp_nest:               int
        Level of nesting for the exponentially spaced grid

    Returns
    -------
    aXtraGrid:     np.ndarray
        Base array of values for the post-decision-state grid.
    """
    # Unpack the parameters
    aXtraMin = parameters.aXtraMin
    aXtraMax = parameters.aXtraMax
    aXtraCount = parameters.aXtraCount
    aXtraExtra = parameters.aXtraExtra
    grid_type = "exp_mult"
    exp_nest = parameters.aXtraNestFac

    # Set up post decision state grid:
    aXtraGrid = None
    if grid_type == "linear":
        aXtraGrid = np.linspace(aXtraMin, aXtraMax, aXtraCount)
    elif grid_type == "exp_mult":
        aXtraGrid = make_grid_exp_mult(
            ming=aXtraMin, maxg=aXtraMax, ng=aXtraCount, timestonest=exp_nest
        )
    else:
        raise Exception(
            "grid_type not recognized in __init__."
            + "Please ensure grid_type is 'linear' or 'exp_mult'"
        )

    # Add in additional points for the grid:
    for a in aXtraExtra:
        if a is not None:
            if a not in aXtraGrid:
                j = aXtraGrid.searchsorted(a)
                aXtraGrid = np.insert(aXtraGrid, j, a)

    return aXtraGrid


# Make a dictionary to specify a lifecycle consumer with a finite horizon

# Main calibration characteristics
birth_age = 25
death_age = 90
adjust_infl_to = 1992
# Use income estimates from Cagetti (2003) for High-school graduates
education = "HS"
income_calib = Cagetti_income[education]

# Income specification
income_params = parse_income_spec(
    age_min=birth_age,
    age_max=death_age,
    adjust_infl_to=adjust_infl_to,
    **income_calib,
    SabelhausSong=True
)

# Initial distribution of wealth and permanent income
dist_params = income_wealth_dists_from_scf(
    base_year=adjust_infl_to, age=birth_age, education=education, wave=1995
)

# We need survival probabilities only up to death_age-1, because survival
# probability at death_age is 1.
liv_prb = parse_ssa_life_table(
    female=False, cross_sec=True, year=2004, min_age=birth_age, max_age=death_age - 1
)

# Parameters related to the number of periods implied by the calibration
time_params = parse_time_params(age_birth=birth_age, age_death=death_age)

# Update all the new parameters
init_lifecycle = copy(init_idiosyncratic_shocks)
init_lifecycle.update(time_params)
init_lifecycle.update(dist_params)
# Note the income specification overrides the pLvlInitMean from the SCF.
init_lifecycle.update(income_params)
init_lifecycle.update({"LivPrb": liv_prb})


# Make a dictionary to specify an infinite consumer with a four period cycle
init_cyclical = copy(init_idiosyncratic_shocks)
init_cyclical['PermGroFac'] = [1.1, 1.082251, 2.8, 0.3]
init_cyclical['PermShkStd'] = [0.1, 0.1, 0.1, 0.1]
init_cyclical['TranShkStd'] = [0.1, 0.1, 0.1, 0.1]
init_cyclical['LivPrb'] = 4*[0.98]
init_cyclical['T_cycle'] = 4<|MERGE_RESOLUTION|>--- conflicted
+++ resolved
@@ -2715,7 +2715,7 @@
 
 def PermShk_engine(sigma, n_approx, seed = 0):
 
-<<<<<<< HEAD
+    # TODO: NEUTRAL MEASURE
     PermShkDstn = MeanOneLogNormal(sigma, seed = seed).approx(n_approx, tail_N=0)
 
     return PermShkDstn
@@ -2734,24 +2734,6 @@
     TranShkDstn = TranShk_engine(sigma_Tran, UnempPrb, IncUnemp, n_approx_Tran)
 
     IncShkDstn = combine_indep_dstns(PermShkDstn,TranShkDstn,seed=seed)
-=======
-                if not hasattr(self, "neutral_measure"):
-                    self.neutral_measure = False
-                    
-                if self.neutral_measure == True:
-                    PermShkDstn_t.pmf = PermShkDstn_t.X*PermShkDstn_t.pmf
-                
-                IncShkDstn.append(
-                    combine_indep_dstns(
-                        PermShkDstn_t,
-                        TranShkDstn_t,
-                        seed=self.RNG.randint(0, 2 ** 31 - 1),
-                    )
-                )  # mix the independent distributions
-                PermShkDstn.append(PermShkDstn_t)
-                TranShkDstn.append(TranShkDstn_t)
-        return IncShkDstn, PermShkDstn, TranShkDstn
->>>>>>> f338c976
 
     return IncShkDstn
 
