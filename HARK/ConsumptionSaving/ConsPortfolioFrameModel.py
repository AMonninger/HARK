"""
This file contains classes and functions for representing,
solving, and simulating agents who must allocate their resources
among consumption, saving in a risk-free asset (with a low return),
and saving in a risky asset (with higher average return).

This file also demonstrates a "frame" model architecture.
"""
import numpy as np
from scipy.optimize import minimize_scalar
from copy import deepcopy
from HARK.frame import Frame, FrameAgentType
from HARK.ConsumptionSaving.ConsPortfolioModel import (
    init_portfolio,
    PortfolioConsumerType,
)

from HARK.distribution import combine_indep_dstns, add_discrete_outcome_constant_mean
from HARK.distribution import (
    IndexDistribution,
    Lognormal,
    MeanOneLogNormal,
    Bernoulli  # Random draws for simulating agents
)
from HARK.utilities import (
    CRRAutility,
)

class PortfolioConsumerFrameType(FrameAgentType, PortfolioConsumerType):
    """
    A consumer type with a portfolio choice, using Frame architecture.

    A subclass of PortfolioConsumerType for now.
    This is mainly to keep the _solver_ logic intact.
    """

    def __init__(self, **kwds):
        params = init_portfolio.copy()
        params.update(kwds)
        kwds = params

        # Initialize a basic consumer type
        PortfolioConsumerType.__init__(
            self, **kwds
        )

<<<<<<< HEAD
        # Initialize a basic consumer type
        FrameAgentType.__init__(
            self, **kwds
        )

        # Set the solver for the portfolio model, and update various constructed attributes
        self.solve_one_period = solveConsPortfolio
        self.update()
=======
>>>>>>> a5634abb

        self.shocks = {}
        self.controls = {}
        self.state_now = {}

    # TODO: streamline this so it can draw the parameters from context
    def birth_aNrmNow(self, N):
        """
        Birth value for aNrmNow
        """
        return Lognormal(
            mu=self.aNrmInitMean,
            sigma=self.aNrmInitStd,
            seed=self.RNG.randint(0, 2 ** 31 - 1),
        ).draw(N)

    # TODO: streamline this so it can draw the parameters from context
    def birth_pLvlNow(self, N):
        """
        Birth value for pLvlNow
        """
        pLvlInitMeanNow = self.pLvlInitMean + np.log(
            self.state_now["PlvlAgg"]
        )  # Account for newer cohorts having higher permanent income

        return Lognormal(
            pLvlInitMeanNow,
            self.pLvlInitStd,
            seed=self.RNG.randint(0, 2 ** 31 - 1)
        ).draw(N)

    def transition_Rport(self, **context):

        Rport = (
            context["Share"] * context["Risky"]
            + (1.0 - context["Share"]) * self.parameters['Rfree']
        )
        return Rport, 

    def transition_pLvl(self, **context):
        pLvlPrev = context['pLvl']
        
        # Calculate new states: normalized market resources and permanent income level
        pLvlNow = pLvlPrev * context['PermShk']  # Updated permanent income level

        return pLvlNow

    def transition_bNrm(self, **context):
        aNrmPrev = context['aNrm']

        # This should be computed separately in its own transition
        # Using IndShock get_Rfree instead of generic.
        RfreeNow = context['Rport']

        # "Effective" interest factor on normalized assets
        ReffNow = RfreeNow / context['PermShk']
        bNrmNow = ReffNow * aNrmPrev         # Bank balances before labor income

        return bNrmNow

    def transition_mNrm(self, **context):
        mNrm = context['bNrm'] + context['TranShk']  # Market resources after income

        return mNrm

    def transition_ShareNow(self, **context):
        """
        Transition method for ShareNow.
        """
        ## Changed from HARK. See #1049. Should be added to context.
        ShareNow = self.controls['Share'].copy()

        # Loop over each period of the cycle, getting controls separately depending on "age"
        for t in range(self.T_cycle):
            these = t == self.t_cycle

            # Get controls for agents who *can* adjust their portfolio share
            those = np.logical_and(these, context['Adjust'])

            ShareNow[those] = self.solution[t].ShareFuncAdj(context['mNrm'][those])

            # Get Controls for agents who *can't* adjust their portfolio share
            those = np.logical_and(
                these,
                np.logical_not(context['Adjust']))
            ShareNow[those] = self.solution[t].ShareFuncFxd(
                context['mNrm'][those], ShareNow[those]
            )

        return ShareNow,

    def transition_cNrmNow(self, **context):
        """
        Transition method for cNrmNow.
        """
        cNrmNow = np.zeros(self.AgentCount) + np.nan
        ShareNow = context["Share"]

        # Loop over each period of the cycle, getting controls separately depending on "age"
        for t in range(self.T_cycle):
            these = t == self.t_cycle

            # Get controls for agents who *can* adjust their portfolio share
            those = np.logical_and(these, context['Adjust'])
            cNrmNow[those] = self.solution[t].cFuncAdj(context['mNrm'][those])

            # Get Controls for agents who *can't* adjust their portfolio share
            those = np.logical_and(
                these,
                np.logical_not(context['Adjust']))
            cNrmNow[those] = self.solution[t].cFuncFxd(
                context['mNrm'][those], ShareNow[those]
            )
        
        return cNrmNow,

    def transition_poststates(self, **context):
        """
        Calculates end-of-period assets for each consumer of this type.

        Parameters
        ----------
        None

        Returns
        -------
        None
        """
        # should this be "Now", or "Prev"?!?
        # todo: don't store on self
        self.state_now['aNrm'] = context['mNrm'] - context['cNrm']
        # Useful in some cases to precalculate asset level
        self.state_now['aLvl'] = context['aNrm'] * context['pLvl']

        return (self.state_now['aNrm'], self.state_now['aLvl'])

    # maybe replace reference to init_portfolio to self.parameters?
    frames = [
        # todo : make an aggegrate value
        Frame(('PermShkAgg',), ('PermGroFacAgg',),
            transition = lambda self, PermGroFacAgg : (PermGroFacAgg,),
            aggregate = True
        ),
        Frame(
            ('PermShk'), None,
            default = {'PermShk' : 1.0}, # maybe this is unnecessary because the shock gets sampled at t = 0
            # this is discretized before it's sampled
            transition = IndexDistribution(
                    Lognormal.from_mean_std,
                    {
                        'mean' : init_portfolio['PermGroFac'],
                        'std' : init_portfolio['PermShkStd']
                    }
                ).approx(
                    init_portfolio['PermShkCount'], tail_N=0
                ),
        ),
        Frame(
            ('TranShk'), None,
            default = {'TranShk' : 1.0}, # maybe this is unnecessary because the shock gets sampled at t = 0
            transition = add_discrete_outcome_constant_mean(
                IndexDistribution(
                    MeanOneLogNormal,
                    {
                        'sigma' : init_portfolio['TranShkStd']
                    }).approx(
                        init_portfolio['TranShkCount'], tail_N=0
                    ),
                    p = init_portfolio['UnempPrb'], x = init_portfolio['IncUnemp'] 
            )
        ),
        Frame( ## TODO: Handle Risky as an Aggregate value
            ('Risky'),None, 
            transition = IndexDistribution(
                Lognormal.from_mean_std,
                {
                    'mean' : init_portfolio['RiskyAvg'],
                    'std' : init_portfolio['RiskyStd']
                }
                # seed=self.RNG.randint(0, 2 ** 31 - 1) : TODO: Seed logic
            ).approx(
                init_portfolio['RiskyCount']
            ),
            aggregate = True
        ),
        Frame(
            ('Adjust'),None, 
            default = {'Adjust' : False},
            transition = IndexDistribution(
                Bernoulli,
                {'p' : init_portfolio['AdjustPrb']},
                # seed=self.RNG.randint(0, 2 ** 31 - 1) : TODO: Seed logic
            ) # self.t_cycle input implied
        ),
        Frame(
            ('Rport'), ('Share', 'Risky'), 
            transition = transition_Rport
        ),
        Frame(
            ('PlvlAgg'), ('PlvlAgg', 'PermShkAgg'), 
            default = {'PlvlAgg' : 1.0},
            transition = lambda self, PlvlAgg, PermShkAgg : PlvlAgg * PermShkAgg,
            aggregate = True
        ),
        Frame(
            ('pLvl',),
            ('pLvl', 'PermShk'),
            default = {'pLvl' : birth_pLvlNow},
            transition = transition_pLvl
        ),
        Frame(
            ('bNrm',),
            ('aNrm', 'Rport', 'PermShk'),
            default = {'pLvl' : birth_pLvlNow},
            transition = transition_bNrm
        ),
        Frame(
            ('mNrm',),
            ('bNrm', 'TranShk'),
            transition = transition_mNrm
        ),
        Frame(
            ('Share'), ('Adjust', 'mNrm'),
            default = {'Share' : 0}, 
            transition = transition_ShareNow,
            control = True
        ),
        Frame(
            ('cNrm'), ('Adjust','mNrm','Share'), 
            transition = transition_cNrmNow,
            control = True
        ),
        Frame(
            ('U'), ('cNrm','CRRA'), ## Note CRRA here is a parameter not a state var
            transition = lambda self, cNrm, CRRA : (CRRAutility(cNrm, CRRA),),
            reward = True
        ),
        Frame(
            ('aNrm'), ('mNrm', 'cNrm'),
            default = {'aNrm' : birth_aNrmNow},
            transition = lambda self, mNrm, cNrm : (mNrm - cNrm,)
        ),
        Frame(
            ('aLvl'), ('aNrm', 'pLvl'),
            transition = lambda self, aNrm, pLvl : (aNrm * pLvl,)
        )
    ]<|MERGE_RESOLUTION|>--- conflicted
+++ resolved
@@ -9,10 +9,13 @@
 import numpy as np
 from scipy.optimize import minimize_scalar
 from copy import deepcopy
+from HARK.distribution import Distribution
 from HARK.frame import Frame, FrameAgentType
 from HARK.ConsumptionSaving.ConsPortfolioModel import (
     init_portfolio,
+    solveConsPortfolio,
     PortfolioConsumerType,
+    PortfolioSolution
 )
 
 from HARK.distribution import combine_indep_dstns, add_discrete_outcome_constant_mean
@@ -44,17 +47,10 @@
             self, **kwds
         )
 
-<<<<<<< HEAD
         # Initialize a basic consumer type
         FrameAgentType.__init__(
             self, **kwds
         )
-
-        # Set the solver for the portfolio model, and update various constructed attributes
-        self.solve_one_period = solveConsPortfolio
-        self.update()
-=======
->>>>>>> a5634abb
 
         self.shocks = {}
         self.controls = {}
@@ -109,9 +105,13 @@
         # Using IndShock get_Rfree instead of generic.
         RfreeNow = context['Rport']
 
+        # Calculate new states: normalized market resources and permanent income level
+        pLvlNow = pLvlPrev * context['PermShk']  # Updated permanent income level
+
         # "Effective" interest factor on normalized assets
         ReffNow = RfreeNow / context['PermShk']
         bNrmNow = ReffNow * aNrmPrev         # Bank balances before labor income
+        mNrmNow = bNrmNow + context['TranShk']  # Market resources after income
 
         return bNrmNow
 
