"""
Classes to solve consumption-saving models with a bequest motive and
idiosyncratic shocks to income and wealth. All models here assume
separable CRRA utility of consumption and Stone-Geary utility of
savings with geometric discounting of the continuation value and
shocks to income that have transitory and/or permanent components.

It currently solves two types of models:
    1) A standard lifecycle model with a terminal and/or accidental bequest motive.
    2) A portfolio choice model with a terminal and/or accidental bequest motive.
"""

from copy import deepcopy
import numpy as np
<<<<<<< HEAD

from HARK.ConsumptionSaving.ConsIndShockModel import (
    ConsIndShockSolver, IndShockConsumerType, init_idiosyncratic_shocks,
    init_lifecycle)
from HARK.ConsumptionSaving.ConsPortfolioModel import (ConsPortfolioSolver,
                                                       PortfolioConsumerType,
                                                       PortfolioSolution,
                                                       init_portfolio)
from HARK.core import make_one_period_oo_solver
from HARK.interpolation import (ConstantFunction, IdentityFunction,
                                LinearInterp, MargMargValueFuncCRRA,
                                MargValueFuncCRRA, ValueFuncCRRA)
=======
from HARK import NullFunc
from HARK.ConsumptionSaving.ConsIndShockModel import (
    ConsumerSolution,
    IndShockConsumerType,
    init_idiosyncratic_shocks,
    init_lifecycle,
)
from HARK.ConsumptionSaving.ConsPortfolioModel import (
    PortfolioConsumerType,
    PortfolioSolution,
    init_portfolio,
)
from HARK.distribution import expected
from HARK.interpolation import (
    BilinearInterp,
    ConstantFunction,
    CubicInterp,
    IdentityFunction,
    LinearInterp,
    LinearInterpOnInterp1D,
    LowerEnvelope,
    MargMargValueFuncCRRA,
    MargValueFuncCRRA,
    ValueFuncCRRA,
)
>>>>>>> 3ee39799
from HARK.rewards import UtilityFuncCRRA, UtilityFuncStoneGeary


class BequestWarmGlowConsumerType(IndShockConsumerType):
    time_inv_ = IndShockConsumerType.time_inv_ + [
        "BeqCRRA",
        "BeqShift",
    ]

    time_vary_ = IndShockConsumerType.time_vary_ + [
        "BeqFac",
    ]

    def __init__(self, **kwds):
        params = init_wealth_in_utility.copy()
        params.update(kwds)

        super().__init__(**params)

        self.solve_one_period = solve_one_period_ConsWarmBequest

    def update(self):
        super().update()
        self.update_parameters()

    def update_parameters(self):
        if not isinstance(self.BeqCRRA, (int, float)):
            raise ValueError("Bequest CRRA parameter must be a single value.")

        if isinstance(self.BeqFac, (int, float)):
            self.BeqFac = [self.BeqFac] * self.T_cycle
        elif len(self.BeqFac) == 1:
            self.BeqFac *= self.T_cycle
        elif len(self.BeqFac) != self.T_cycle:
            raise ValueError(
                "Bequest relative value parameter must be a single value or a list of length T_cycle",
            )

        if not isinstance(self.BeqShift, (int, float)):
            raise ValueError("Bequest Stone-Geary parameter must be a single value.")

    def update_solution_terminal(self):
        if self.TermBeqFac == 0.0:  # No terminal bequest
            super().update_solution_terminal()
        else:
            utility = UtilityFuncCRRA(self.CRRA)

            warm_glow = UtilityFuncStoneGeary(
                self.TermBeqCRRA,
                factor=self.TermBeqFac,
                shifter=self.TermBeqShift,
            )

            aNrmGrid = (
                np.append(0.0, self.aXtraGrid)
                if self.TermBeqShift != 0.0
                else self.aXtraGrid
            )
            cNrmGrid = utility.derinv(warm_glow.der(aNrmGrid))
            vGrid = utility(cNrmGrid) + warm_glow(aNrmGrid)
            cNrmGridW0 = np.append(0.0, cNrmGrid)
            mNrmGridW0 = np.append(0.0, aNrmGrid + cNrmGrid)
            vNvrsGridW0 = np.append(0.0, utility.inv(vGrid))

            cFunc_term = LinearInterp(mNrmGridW0, cNrmGridW0)
            vNvrsFunc_term = LinearInterp(mNrmGridW0, vNvrsGridW0)
            vFunc_term = ValueFuncCRRA(vNvrsFunc_term, self.CRRA)
            vPfunc_term = MargValueFuncCRRA(cFunc_term, self.CRRA)
            vPPfunc_term = MargMargValueFuncCRRA(cFunc_term, self.CRRA)

            self.solution_terminal.cFunc = cFunc_term
            self.solution_terminal.vFunc = vFunc_term
            self.solution_terminal.vPfunc = vPfunc_term
            self.solution_terminal.vPPfunc = vPPfunc_term
            self.solution_terminal.mNrmMin = 0.0


class BequestWarmGlowPortfolioType(PortfolioConsumerType):
    time_inv_ = IndShockConsumerType.time_inv_ + [
        "BeqCRRA",
        "BeqShift",
        "DiscreteShareBool",
    ]

    time_vary_ = IndShockConsumerType.time_vary_ + [
        "BeqFac",
    ]

    def __init__(self, **kwds):
        params = init_portfolio_bequest.copy()
        params.update(kwds)

        self.IndepDstnBool = True

        super().__init__(**params)

        self.solve_one_period = solve_one_period_ConsPortfolioWarmGlow

    def update(self):
        super().update()
        self.update_parameters()

    def update_parameters(self):
        if not isinstance(self.BeqCRRA, (int, float)):
            raise ValueError("Bequest CRRA parameter must be a single value.")

        if isinstance(self.BeqFac, (int, float)):
            self.BeqFac = [self.BeqFac] * self.T_cycle
        elif len(self.BeqFac) == 1:
            self.BeqFac *= self.T_cycle
        elif len(self.BeqFac) != self.T_cycle:
            raise ValueError(
                "Bequest relative value parameter must be a single value or a list of length T_cycle",
            )

        if not isinstance(self.BeqShift, (int, float)):
            raise ValueError("Bequest Stone-Geary parameter must be a single value.")

    def update_solution_terminal(self):
        if self.TermBeqFac == 0.0:  # No terminal bequest
            super().update_solution_terminal()
        else:
            utility = UtilityFuncCRRA(self.CRRA)

            warm_glow = UtilityFuncStoneGeary(
                self.TermBeqCRRA,
                factor=self.TermBeqFac,
                shifter=self.TermBeqShift,
            )

            aNrmGrid = (
                np.append(0.0, self.aXtraGrid)
                if self.TermBeqShift != 0.0
                else self.aXtraGrid
            )
            cNrmGrid = utility.derinv(warm_glow.der(aNrmGrid))
            vGrid = utility(cNrmGrid) + warm_glow(aNrmGrid)
            cNrmGridW0 = np.append(0.0, cNrmGrid)
            mNrmGridW0 = np.append(0.0, aNrmGrid + cNrmGrid)
            vNvrsGridW0 = np.append(0.0, utility.inv(vGrid))

            cFunc_term = LinearInterp(mNrmGridW0, cNrmGridW0)
            vNvrsFunc_term = LinearInterp(mNrmGridW0, vNvrsGridW0)
            vFunc_term = ValueFuncCRRA(vNvrsFunc_term, self.CRRA)
            vPfunc_term = MargValueFuncCRRA(cFunc_term, self.CRRA)
            vPPfunc_term = MargMargValueFuncCRRA(cFunc_term, self.CRRA)

            self.solution_terminal.cFunc = cFunc_term
            self.solution_terminal.vFunc = vFunc_term
            self.solution_terminal.vPfunc = vPfunc_term
            self.solution_terminal.vPPfunc = vPPfunc_term
            self.solution_terminal.mNrmMin = 0.0

            # Consume all market resources: c_T = m_T
            cFuncAdj_terminal = self.solution_terminal.cFunc
            cFuncFxd_terminal = lambda m, s: self.solution_terminal.cFunc(m)

            # Risky share is irrelevant-- no end-of-period assets; set to zero
            ShareFuncAdj_terminal = ConstantFunction(0.0)
            ShareFuncFxd_terminal = IdentityFunction(i_dim=1, n_dims=2)

            # Value function is simply utility from consuming market resources
            vFuncAdj_terminal = self.solution_terminal.vFunc
            vFuncFxd_terminal = lambda m, s: self.solution_terminal.vFunc(m)

            # Marginal value of market resources is marg utility at the consumption function
            vPfuncAdj_terminal = self.solution_terminal.vPfunc
            dvdmFuncFxd_terminal = lambda m, s: self.solution_terminal.vPfunc(m)
            # No future, no marg value of Share
            dvdsFuncFxd_terminal = ConstantFunction(0.0)

            # Construct the terminal period solution
            self.solution_terminal = PortfolioSolution(
                cFuncAdj=cFuncAdj_terminal,
                ShareFuncAdj=ShareFuncAdj_terminal,
                vFuncAdj=vFuncAdj_terminal,
                vPfuncAdj=vPfuncAdj_terminal,
                cFuncFxd=cFuncFxd_terminal,
                ShareFuncFxd=ShareFuncFxd_terminal,
                vFuncFxd=vFuncFxd_terminal,
                dvdmFuncFxd=dvdmFuncFxd_terminal,
                dvdsFuncFxd=dvdsFuncFxd_terminal,
            )


def solve_one_period_ConsWarmBequest(
    solution_next,
    IncShkDstn,
    LivPrb,
    DiscFac,
    CRRA,
    Rfree,
    PermGroFac,
    BoroCnstArt,
    aXtraGrid,
    BeqCRRA,
    BeqFac,
    BeqShift,
    CubicBool,
    vFuncBool,
):
    """
    Solves one period of a consumption-saving model with idiosyncratic shocks to
    permanent and transitory income, with one risk free asset and CRRA utility.
    The consumer also has a "warm glow" bequest motive in which they gain additional
    utility based on their terminal wealth upon death.

    Parameters
    ----------
    solution_next : ConsumerSolution
        The solution to next period's one period problem.
    IncShkDstn : distribution.Distribution
        A discrete approximation to the income process between the period being
        solved and the one immediately following (in solution_next).
    LivPrb : float
        Survival probability; likelihood of being alive at the beginning of
        the succeeding period.
    DiscFac : float
        Intertemporal discount factor for future utility.
    CRRA : float
        Coefficient of relative risk aversion.
    Rfree : float
        Risk free interest factor on end-of-period assets.
    PermGroFac : float
        Expected permanent income growth factor at the end of this period.
    BoroCnstArt: float or None
        Borrowing constraint for the minimum allowable assets to end the
        period with.  If it is less than the natural borrowing constraint,
        then it is irrelevant; BoroCnstArt=None indicates no artificial bor-
        rowing constraint.
    aXtraGrid : np.array
        Array of "extra" end-of-period asset values-- assets above the
        absolute minimum acceptable level.
    BeqCRRA : float
        Coefficient of relative risk aversion for warm glow bequest motive.
    BeqFac : float
        Multiplicative intensity factor for the warm glow bequest motive.
    BeqShift : float
        Stone-Geary shifter in the warm glow bequest motive.
    CubicBool : bool
        An indicator for whether the solver should use cubic or linear interpolation.
    vFuncBool: boolean
        An indicator for whether the value function should be computed and
        included in the reported solution.

    Returns
    -------
    solution_now : ConsumerSolution
        Solution to this period's consumption-saving problem with income risk.
    """
    # Define the current period utility function and effective discount factor
    uFunc = UtilityFuncCRRA(CRRA)
    DiscFacEff = DiscFac * LivPrb  # "effective" discount factor
    BeqFacEff = (1.0 - LivPrb) * BeqFac  # "effective" bequest factor
    warm_glow = UtilityFuncStoneGeary(BeqCRRA, BeqFacEff, BeqShift)

    # Unpack next period's income shock distribution
    ShkPrbsNext = IncShkDstn.pmv
    PermShkValsNext = IncShkDstn.atoms[0]
    TranShkValsNext = IncShkDstn.atoms[1]
    PermShkMinNext = np.min(PermShkValsNext)
    TranShkMinNext = np.min(TranShkValsNext)

    # Calculate the probability that we get the worst possible income draw
    IncNext = PermShkValsNext * TranShkValsNext
    WorstIncNext = PermShkMinNext * TranShkMinNext
    WorstIncPrb = np.sum(ShkPrbsNext[IncNext == WorstIncNext])
    # WorstIncPrb is the "Weierstrass p" concept: the odds we get the WORST thing

    # Unpack next period's (marginal) value function
    vFuncNext = solution_next.vFunc  # This is None when vFuncBool is False
    vPfuncNext = solution_next.vPfunc
    vPPfuncNext = solution_next.vPPfunc  # This is None when CubicBool is False

    # Update the bounding MPCs and PDV of human wealth:
    PatFac = ((Rfree * DiscFacEff) ** (1.0 / CRRA)) / Rfree
    try:
        MPCminNow = 1.0 / (1.0 + PatFac / solution_next.MPCmin)
    except:
        MPCminNow = 0.0
    Ex_IncNext = np.dot(ShkPrbsNext, TranShkValsNext * PermShkValsNext)
    hNrmNow = PermGroFac / Rfree * (Ex_IncNext + solution_next.hNrm)
    temp_fac = (WorstIncPrb ** (1.0 / CRRA)) * PatFac
    MPCmaxNow = 1.0 / (1.0 + temp_fac / solution_next.MPCmax)
    cFuncLimitIntercept = MPCminNow * hNrmNow
    cFuncLimitSlope = MPCminNow

    # Calculate the minimum allowable value of money resources in this period
    PermGroFacEffMin = (PermGroFac * PermShkMinNext) / Rfree
    BoroCnstNat = (solution_next.mNrmMin - TranShkMinNext) * PermGroFacEffMin
    BoroCnstNat = np.max([BoroCnstNat, -BeqShift])

    # Set the minimum allowable (normalized) market resources based on the natural
    # and artificial borrowing constraints
    if BoroCnstArt is None:
        mNrmMinNow = BoroCnstNat
    else:
        mNrmMinNow = np.max([BoroCnstNat, BoroCnstArt])

    # Set the upper limit of the MPC (at mNrmMinNow) based on whether the natural
    # or artificial borrowing constraint actually binds
    if BoroCnstNat < mNrmMinNow:
        MPCmaxEff = 1.0  # If actually constrained, MPC near limit is 1
    else:
        MPCmaxEff = MPCmaxNow  # Otherwise, it's the MPC calculated above

    # Define the borrowing-constrained consumption function
    cFuncNowCnst = LinearInterp(
        np.array([mNrmMinNow, mNrmMinNow + 1.0]), np.array([0.0, 1.0])
    )

    # Construct the assets grid by adjusting aXtra by the natural borrowing constraint
    aNrmNow = np.asarray(aXtraGrid) + BoroCnstNat

    # Define local functions for taking future expectations
    def calc_mNrmNext(S, a, R):
        return R / (PermGroFac * S["PermShk"]) * a + S["TranShk"]

    def calc_vNext(S, a, R):
        return (S["PermShk"] ** (1.0 - CRRA) * PermGroFac ** (1.0 - CRRA)) * vFuncNext(
            calc_mNrmNext(S, a, R)
        )

    def calc_vPnext(S, a, R):
        return S["PermShk"] ** (-CRRA) * vPfuncNext(calc_mNrmNext(S, a, R))

    def calc_vPPnext(S, a, R):
        return S["PermShk"] ** (-CRRA - 1.0) * vPPfuncNext(calc_mNrmNext(S, a, R))

    # Calculate end-of-period marginal value of assets at each gridpoint
    vPfacEff = DiscFacEff * Rfree * PermGroFac ** (-CRRA)
    EndOfPrdvP = vPfacEff * expected(calc_vPnext, IncShkDstn, args=(aNrmNow, Rfree))
    EndOfPrdvP += warm_glow.der(aNrmNow)

    # Invert the first order condition to find optimal cNrm from each aNrm gridpoint
    cNrmNow = uFunc.derinv(EndOfPrdvP, order=(1, 0))
    mNrmNow = cNrmNow + aNrmNow  # Endogenous mNrm gridpoints

    # Limiting consumption is zero as m approaches mNrmMin
    c_for_interpolation = np.insert(cNrmNow, 0, 0.0)
    m_for_interpolation = np.insert(mNrmNow, 0, BoroCnstNat)

    # Construct the consumption function as a cubic or linear spline interpolation
    if CubicBool:
        # Calculate end-of-period marginal marginal value of assets at each gridpoint
        vPPfacEff = DiscFacEff * Rfree * Rfree * PermGroFac ** (-CRRA - 1.0)
        EndOfPrdvPP = vPPfacEff * expected(
            calc_vPPnext, IncShkDstn, args=(aNrmNow, Rfree)
        )
        EndOfPrdvPP += warm_glow.der(aNrmNow, order=2)
        dcda = EndOfPrdvPP / uFunc.der(np.array(cNrmNow), order=2)
        MPC = dcda / (dcda + 1.0)
        MPC_for_interpolation = np.insert(MPC, 0, MPCmaxNow)

        # Construct the unconstrained consumption function as a cubic interpolation
        cFuncNowUnc = CubicInterp(
            m_for_interpolation,
            c_for_interpolation,
            MPC_for_interpolation,
            cFuncLimitIntercept,
            cFuncLimitSlope,
        )
    else:
        # Construct the unconstrained consumption function as a linear interpolation
        cFuncNowUnc = LinearInterp(
            m_for_interpolation,
            c_for_interpolation,
            cFuncLimitIntercept,
            cFuncLimitSlope,
        )

    # Combine the constrained and unconstrained functions into the true consumption function.
    # LowerEnvelope should only be used when BoroCnstArt is True
    cFuncNow = LowerEnvelope(cFuncNowUnc, cFuncNowCnst, nan_bool=False)

    # Make the marginal value function
    vPfuncNow = MargValueFuncCRRA(cFuncNow, CRRA)

    # Define this period's marginal marginal value function
    if CubicBool:
        vPPfuncNow = MargMargValueFuncCRRA(cFuncNow, CRRA)
    else:
        vPPfuncNow = NullFunc()  # Dummy object

    # Construct this period's value function if requested
    if vFuncBool:
        # Calculate end-of-period value, its derivative, and their pseudo-inverse
        EndOfPrdv = DiscFacEff * expected(calc_vNext, IncShkDstn, args=(aNrmNow, Rfree))
        EndOfPrdv += warm_glow(aNrmNow)
        EndOfPrdvNvrs = uFunc.inv(EndOfPrdv)
        # value transformed through inverse utility
        EndOfPrdvNvrsP = EndOfPrdvP * uFunc.derinv(EndOfPrdv, order=(0, 1))
        EndOfPrdvNvrs = np.insert(EndOfPrdvNvrs, 0, 0.0)
        EndOfPrdvNvrsP = np.insert(EndOfPrdvNvrsP, 0, EndOfPrdvNvrsP[0])
        # This is a very good approximation, vNvrsPP = 0 at the asset minimum

        # Construct the end-of-period value function
        aNrm_temp = np.insert(aNrmNow, 0, BoroCnstNat)
        EndOfPrd_vNvrsFunc = CubicInterp(aNrm_temp, EndOfPrdvNvrs, EndOfPrdvNvrsP)
        EndOfPrd_vFunc = ValueFuncCRRA(EndOfPrd_vNvrsFunc, CRRA)

        # Compute expected value and marginal value on a grid of market resources
        mNrm_temp = mNrmMinNow + aXtraGrid
        cNrm_temp = cFuncNow(mNrm_temp)
        aNrm_temp = mNrm_temp - cNrm_temp
        v_temp = uFunc(cNrm_temp) + EndOfPrd_vFunc(aNrm_temp)
        vP_temp = uFunc.der(cNrm_temp)

        # Construct the beginning-of-period value function
        vNvrs_temp = uFunc.inv(v_temp)  # value transformed through inv utility
        vNvrsP_temp = vP_temp * uFunc.derinv(v_temp, order=(0, 1))
        mNrm_temp = np.insert(mNrm_temp, 0, mNrmMinNow)
        vNvrs_temp = np.insert(vNvrs_temp, 0, 0.0)
        vNvrsP_temp = np.insert(vNvrsP_temp, 0, MPCmaxEff ** (-CRRA / (1.0 - CRRA)))
        MPCminNvrs = MPCminNow ** (-CRRA / (1.0 - CRRA))
        vNvrsFuncNow = CubicInterp(
            mNrm_temp, vNvrs_temp, vNvrsP_temp, MPCminNvrs * hNrmNow, MPCminNvrs
        )
        vFuncNow = ValueFuncCRRA(vNvrsFuncNow, CRRA)
    else:
        vFuncNow = NullFunc()  # Dummy object

    # Create and return this period's solution
    solution_now = ConsumerSolution(
        cFunc=cFuncNow,
        vFunc=vFuncNow,
        vPfunc=vPfuncNow,
        vPPfunc=vPPfuncNow,
        mNrmMin=mNrmMinNow,
        hNrm=hNrmNow,
        MPCmin=MPCminNow,
        MPCmax=MPCmaxEff,
    )
    return solution_now


def solve_one_period_ConsPortfolioWarmGlow(
    solution_next,
    ShockDstn,
    IncShkDstn,
    RiskyDstn,
    LivPrb,
    DiscFac,
    CRRA,
    Rfree,
    PermGroFac,
    BoroCnstArt,
    aXtraGrid,
    ShareGrid,
    AdjustPrb,
    ShareLimit,
    vFuncBool,
    DiscreteShareBool,
    IndepDstnBool,
    BeqCRRA,
    BeqFac,
    BeqShift,
):
    """
    Solve one period of a consumption-saving problem with portfolio allocation
    between a riskless and risky asset. This function handles various sub-cases
    or variations on the problem, including the possibility that the agent does
    not necessarily get to update their portfolio share in every period, or that
    they must choose a discrete rather than continuous risky share.

    Parameters
    ----------
    solution_next : PortfolioSolution
        Solution to next period's problem.
    ShockDstn : Distribution
        Joint distribution of permanent income shocks, transitory income shocks,
        and risky returns.  This is only used if the input IndepDstnBool is False,
        indicating that income and return distributions can't be assumed to be
        independent.
    IncShkDstn : Distribution
        Discrete distribution of permanent income shocks and transitory income
        shocks. This is only used if the input IndepDstnBool is True, indicating
        that income and return distributions are independent.
    RiskyDstn : Distribution
       Distribution of risky asset returns. This is only used if the input
       IndepDstnBool is True, indicating that income and return distributions
       are independent.
    LivPrb : float
        Survival probability; likelihood of being alive at the beginning of
        the succeeding period.
    DiscFac : float
        Intertemporal discount factor for future utility.
    CRRA : float
        Coefficient of relative risk aversion.
    Rfree : float
        Risk free interest factor on end-of-period assets.
    PermGroFac : float
        Expected permanent income growth factor at the end of this period.
    BoroCnstArt: float or None
        Borrowing constraint for the minimum allowable assets to end the
        period with.  In this model, it is *required* to be zero.
    aXtraGrid: np.array
        Array of "extra" end-of-period asset values-- assets above the
        absolute minimum acceptable level.
    ShareGrid : np.array
        Array of risky portfolio shares on which to define the interpolation
        of the consumption function when Share is fixed. Also used when the
        risky share choice is specified as discrete rather than continuous.
    AdjustPrb : float
        Probability that the agent will be able to update his portfolio share.
    ShareLimit : float
        Limiting lower bound of risky portfolio share as mNrm approaches infinity.
    vFuncBool: boolean
        An indicator for whether the value function should be computed and
        included in the reported solution.
    DiscreteShareBool : bool
        Indicator for whether risky portfolio share should be optimized on the
        continuous [0,1] interval using the FOC (False), or instead only selected
        from the discrete set of values in ShareGrid (True).  If True, then
        vFuncBool must also be True.
    IndepDstnBool : bool
        Indicator for whether the income and risky return distributions are in-
        dependent of each other, which can speed up the expectations step.
    BeqCRRA : float
        Coefficient of relative risk aversion for warm glow bequest motive.
    BeqFac : float
        Multiplicative intensity factor for the warm glow bequest motive.
    BeqShift : float
        Stone-Geary shifter in the warm glow bequest motive.

    Returns
    -------
    solution_now : PortfolioSolution
        Solution to this period's problem.
    """
    # Make sure the individual is liquidity constrained.  Allowing a consumer to
    # borrow *and* invest in an asset with unbounded (negative) returns is a bad mix.
    if BoroCnstArt != 0.0:
        raise ValueError("PortfolioConsumerType must have BoroCnstArt=0.0!")

    # Make sure that if risky portfolio share is optimized only discretely, then
    # the value function is also constructed (else this task would be impossible).
    if DiscreteShareBool and (not vFuncBool):
        raise ValueError(
            "PortfolioConsumerType requires vFuncBool to be True when DiscreteShareBool is True!"
        )

    # Define the current period utility function and effective discount factor
    uFunc = UtilityFuncCRRA(CRRA)
    DiscFacEff = DiscFac * LivPrb  # "effective" discount factor
    BeqFacEff = (1.0 - LivPrb) * BeqFac  # "effective" bequest factor
    warm_glow = UtilityFuncStoneGeary(BeqCRRA, BeqFacEff, BeqShift)

    # Unpack next period's solution for easier access
    vPfuncAdj_next = solution_next.vPfuncAdj
    dvdmFuncFxd_next = solution_next.dvdmFuncFxd
    dvdsFuncFxd_next = solution_next.dvdsFuncFxd
    vFuncAdj_next = solution_next.vFuncAdj
    vFuncFxd_next = solution_next.vFuncFxd

    # Set a flag for whether the natural borrowing constraint is zero, which
    # depends on whether the smallest transitory income shock is zero
    BoroCnstNat_iszero = np.min(IncShkDstn.atoms[1]) == 0.0

    # Prepare to calculate end-of-period marginal values by creating an array
    # of market resources that the agent could have next period, considering
    # the grid of end-of-period assets and the distribution of shocks he might
    # experience next period.

    # Unpack the risky return shock distribution
    Risky_next = RiskyDstn.atoms
    RiskyMax = np.max(Risky_next)
    RiskyMin = np.min(Risky_next)

    # bNrm represents R*a, balances after asset return shocks but before income.
    # This just uses the highest risky return as a rough shifter for the aXtraGrid.
    if BoroCnstNat_iszero:
        aNrmGrid = aXtraGrid
        bNrmGrid = np.insert(RiskyMax * aXtraGrid, 0, RiskyMin * aXtraGrid[0])
    else:
        # Add an asset point at exactly zero
        aNrmGrid = np.insert(aXtraGrid, 0, 0.0)
        bNrmGrid = RiskyMax * np.insert(aXtraGrid, 0, 0.0)

    # Get grid and shock sizes, for easier indexing
    aNrmCount = aNrmGrid.size
    ShareCount = ShareGrid.size

    # Make tiled arrays to calculate future realizations of mNrm and Share when integrating over IncShkDstn
    bNrmNext, ShareNext = np.meshgrid(bNrmGrid, ShareGrid, indexing="ij")

    # Define functions that are used internally to evaluate future realizations
    def calc_mNrm_next(S, b):
        """
        Calculate future realizations of market resources mNrm from the income
        shock distribution S and normalized bank balances b.
        """
        return b / (S["PermShk"] * PermGroFac) + S["TranShk"]

    def calc_dvdm_next(S, b, z):
        """
        Evaluate realizations of marginal value of market resources next period,
        based on the income distribution S, values of bank balances bNrm, and
        values of the risky share z.
        """
        mNrm_next = calc_mNrm_next(S, b)
        dvdmAdj_next = vPfuncAdj_next(mNrm_next)

        if AdjustPrb < 1.0:
            # Expand to the same dimensions as mNrm
            Share_next_expanded = z + np.zeros_like(mNrm_next)
            dvdmFxd_next = dvdmFuncFxd_next(mNrm_next, Share_next_expanded)
            # Combine by adjustment probability
            dvdm_next = AdjustPrb * dvdmAdj_next + (1.0 - AdjustPrb) * dvdmFxd_next
        else:  # Don't bother evaluating if there's no chance that portfolio share is fixed
            dvdm_next = dvdmAdj_next

        dvdm_next = (S["PermShk"] * PermGroFac) ** (-CRRA) * dvdm_next
        return dvdm_next

    def calc_dvds_next(S, b, z):
        """
        Evaluate realizations of marginal value of risky share next period, based
        on the income distribution S, values of bank balances bNrm, and values of
        the risky share z.
        """
        mNrm_next = calc_mNrm_next(S, b)

        # No marginal value of Share if it's a free choice!
        dvdsAdj_next = np.zeros_like(mNrm_next)

        if AdjustPrb < 1.0:
            # Expand to the same dimensions as mNrm
            Share_next_expanded = z + np.zeros_like(mNrm_next)
            dvdsFxd_next = dvdsFuncFxd_next(mNrm_next, Share_next_expanded)
            # Combine by adjustment probability
            dvds_next = AdjustPrb * dvdsAdj_next + (1.0 - AdjustPrb) * dvdsFxd_next
        else:  # Don't bother evaluating if there's no chance that portfolio share is fixed
            dvds_next = dvdsAdj_next

        dvds_next = (S["PermShk"] * PermGroFac) ** (1.0 - CRRA) * dvds_next
        return dvds_next

    # Calculate end-of-period marginal value of assets and shares at each point
    # in aNrm and ShareGrid. Does so by taking expectation of next period marginal
    # values across income and risky return shocks.

    # Calculate intermediate marginal value of bank balances by taking expectations over income shocks
    dvdb_intermed = expected(calc_dvdm_next, IncShkDstn, args=(bNrmNext, ShareNext))
    dvdbNvrs_intermed = uFunc.derinv(dvdb_intermed, order=(1, 0))
    dvdbNvrsFunc_intermed = BilinearInterp(dvdbNvrs_intermed, bNrmGrid, ShareGrid)
    dvdbFunc_intermed = MargValueFuncCRRA(dvdbNvrsFunc_intermed, CRRA)

    # Calculate intermediate marginal value of risky portfolio share by taking expectations over income shocks
    dvds_intermed = expected(calc_dvds_next, IncShkDstn, args=(bNrmNext, ShareNext))
    dvdsFunc_intermed = BilinearInterp(dvds_intermed, bNrmGrid, ShareGrid)

    # Make tiled arrays to calculate future realizations of bNrm and Share when integrating over RiskyDstn
    aNrmNow, ShareNext = np.meshgrid(aNrmGrid, ShareGrid, indexing="ij")

    # Define functions for calculating end-of-period marginal value
    def calc_EndOfPrd_dvda(S, a, z):
        """
        Compute end-of-period marginal value of assets at values a, conditional
        on risky asset return S and risky share z.
        """
        # Calculate future realizations of bank balances bNrm
        Rxs = S - Rfree  # Excess returns
        Rport = Rfree + z * Rxs  # Portfolio return
        bNrm_next = Rport * a

        # Ensure shape concordance
        z_rep = z + np.zeros_like(bNrm_next)

        # Calculate and return dvda
        EndOfPrd_dvda = Rport * dvdbFunc_intermed(bNrm_next, z_rep)
        return EndOfPrd_dvda

    def EndOfPrddvds_dist(S, a, z):
        """
        Compute end-of-period marginal value of risky share at values a, conditional
        on risky asset return S and risky share z.
        """
        # Calculate future realizations of bank balances bNrm
        Rxs = S - Rfree  # Excess returns
        Rport = Rfree + z * Rxs  # Portfolio return
        bNrm_next = Rport * a

        # Make the shares match the dimension of b, so that it can be vectorized
        z_rep = z + np.zeros_like(bNrm_next)

        # Calculate and return dvds
        EndOfPrd_dvds = Rxs * a * dvdbFunc_intermed(
            bNrm_next, z_rep
        ) + dvdsFunc_intermed(bNrm_next, z_rep)
        return EndOfPrd_dvds

    # Evaluate realizations of value and marginal value after asset returns are realized

    # Calculate end-of-period marginal value of assets by taking expectations
    EndOfPrd_dvda = DiscFacEff * expected(
        calc_EndOfPrd_dvda, RiskyDstn, args=(aNrmNow, ShareNext)
    )
    EndOfPrd_dvda += warm_glow.der(aNrmNow)
    EndOfPrd_dvdaNvrs = uFunc.derinv(EndOfPrd_dvda)

    # Calculate end-of-period marginal value of risky portfolio share by taking expectations
    EndOfPrd_dvds = DiscFacEff * expected(
        EndOfPrddvds_dist, RiskyDstn, args=(aNrmNow, ShareNext)
    )

    # Make the end-of-period value function if the value function is requested
    if vFuncBool:

        def calc_v_intermed(S, b, z):
            """
            Calculate "intermediate" value from next period's bank balances, the
            income shocks S, and the risky asset share.
            """
            mNrm_next = calc_mNrm_next(S, b)

            vAdj_next = vFuncAdj_next(mNrm_next)
            if AdjustPrb < 1.0:
                vFxd_next = vFuncFxd_next(mNrm_next, z)
                # Combine by adjustment probability
                v_next = AdjustPrb * vAdj_next + (1.0 - AdjustPrb) * vFxd_next
            else:  # Don't bother evaluating if there's no chance that portfolio share is fixed
                v_next = vAdj_next

            v_intermed = (S["PermShk"] * PermGroFac) ** (1.0 - CRRA) * v_next
            return v_intermed

        # Calculate intermediate value by taking expectations over income shocks
        v_intermed = expected(calc_v_intermed, IncShkDstn, args=(bNrmNext, ShareNext))

        # Construct the "intermediate value function" for this period
        vNvrs_intermed = uFunc.inv(v_intermed)
        vNvrsFunc_intermed = BilinearInterp(vNvrs_intermed, bNrmGrid, ShareGrid)
        vFunc_intermed = ValueFuncCRRA(vNvrsFunc_intermed, CRRA)

        def calc_EndOfPrd_v(S, a, z):
            # Calculate future realizations of bank balances bNrm
            Rxs = S - Rfree
            Rport = Rfree + z * Rxs
            bNrm_next = Rport * a

            # Make an extended share_next of the same dimension as b_nrm so
            # that the function can be vectorized
            z_rep = z + np.zeros_like(bNrm_next)

            EndOfPrd_v = vFunc_intermed(bNrm_next, z_rep)
            return EndOfPrd_v

        # Calculate end-of-period value by taking expectations
        EndOfPrd_v = DiscFacEff * expected(
            calc_EndOfPrd_v, RiskyDstn, args=(aNrmNow, ShareNext)
        )
        EndOfPrd_v += warm_glow(aNrmNow)
        EndOfPrd_vNvrs = uFunc.inv(EndOfPrd_v)

        # Now make an end-of-period value function over aNrm and Share
        EndOfPrd_vNvrsFunc = BilinearInterp(EndOfPrd_vNvrs, aNrmGrid, ShareGrid)
        EndOfPrd_vFunc = ValueFuncCRRA(EndOfPrd_vNvrsFunc, CRRA)
        # This will be used later to make the value function for this period

    # Find the optimal risky asset share either by choosing the best value among
    # the discrete grid choices, or by satisfying the FOC with equality (continuous)
    if DiscreteShareBool:
        # If we're restricted to discrete choices, then portfolio share is
        # the one with highest value for each aNrm gridpoint
        opt_idx = np.argmax(EndOfPrd_v, axis=1)
        ShareAdj_now = ShareGrid[opt_idx]

        # Take cNrm at that index as well... and that's it!
        cNrmAdj_now = EndOfPrd_dvdaNvrs[np.arange(aNrmCount), opt_idx]

    else:
        # Now find the optimal (continuous) risky share on [0,1] by solving the first
        # order condition EndOfPrd_dvds == 0.
        FOC_s = EndOfPrd_dvds  # Relabel for convenient typing

        # For each value of aNrm, find the value of Share such that FOC_s == 0
        crossing = np.logical_and(FOC_s[:, 1:] <= 0.0, FOC_s[:, :-1] >= 0.0)
        share_idx = np.argmax(crossing, axis=1)
        # This represents the index of the segment of the share grid where dvds flips
        # from positive to negative, indicating that there's a zero *on* the segment

        # Calculate the fractional distance between those share gridpoints where the
        # zero should be found, assuming a linear function; call it alpha
        a_idx = np.arange(aNrmCount)
        bot_s = ShareGrid[share_idx]
        top_s = ShareGrid[share_idx + 1]
        bot_f = FOC_s[a_idx, share_idx]
        top_f = FOC_s[a_idx, share_idx + 1]
        bot_c = EndOfPrd_dvdaNvrs[a_idx, share_idx]
        top_c = EndOfPrd_dvdaNvrs[a_idx, share_idx + 1]
        alpha = 1.0 - top_f / (top_f - bot_f)

        # Calculate the continuous optimal risky share and optimal consumption
        ShareAdj_now = (1.0 - alpha) * bot_s + alpha * top_s
        cNrmAdj_now = (1.0 - alpha) * bot_c + alpha * top_c

        # If agent wants to put more than 100% into risky asset, he is constrained.
        # Likewise if he wants to put less than 0% into risky asset, he is constrained.
        constrained_top = FOC_s[:, -1] > 0.0
        constrained_bot = FOC_s[:, 0] < 0.0

        # Apply those constraints to both risky share and consumption (but lower
        # constraint should never be relevant)
        ShareAdj_now[constrained_top] = 1.0
        ShareAdj_now[constrained_bot] = 0.0
        cNrmAdj_now[constrained_top] = EndOfPrd_dvdaNvrs[constrained_top, -1]
        cNrmAdj_now[constrained_bot] = EndOfPrd_dvdaNvrs[constrained_bot, 0]

    # When the natural borrowing constraint is *not* zero, then aNrm=0 is in the
    # grid, but there's no way to "optimize" the portfolio if a=0, and consumption
    # can't depend on the risky share if it doesn't meaningfully exist. Apply
    # a small fix to the bottom gridpoint (aNrm=0) when this happens.
    if not BoroCnstNat_iszero:
        ShareAdj_now[0] = 1.0
        cNrmAdj_now[0] = EndOfPrd_dvdaNvrs[0, -1]

    # Construct functions characterizing the solution for this period

    # Calculate the endogenous mNrm gridpoints when the agent adjusts his portfolio,
    # then construct the consumption function when the agent can adjust his share
    mNrmAdj_now = np.insert(aNrmGrid + cNrmAdj_now, 0, 0.0)
    cNrmAdj_now = np.insert(cNrmAdj_now, 0, 0.0)
    cFuncAdj_now = LinearInterp(mNrmAdj_now, cNrmAdj_now)

    # Construct the marginal value (of mNrm) function when the agent can adjust
    vPfuncAdj_now = MargValueFuncCRRA(cFuncAdj_now, CRRA)

    # Construct the consumption function when the agent *can't* adjust the risky
    # share, as well as the marginal value of Share function
    cFuncFxd_by_Share = []
    dvdsFuncFxd_by_Share = []
    for j in range(ShareCount):
        cNrmFxd_temp = np.insert(EndOfPrd_dvdaNvrs[:, j], 0, 0.0)
        mNrmFxd_temp = np.insert(aNrmGrid + cNrmFxd_temp[1:], 0, 0.0)
        dvdsFxd_temp = np.insert(EndOfPrd_dvds[:, j], 0, EndOfPrd_dvds[0, j])
        cFuncFxd_by_Share.append(LinearInterp(mNrmFxd_temp, cNrmFxd_temp))
        dvdsFuncFxd_by_Share.append(LinearInterp(mNrmFxd_temp, dvdsFxd_temp))
    cFuncFxd_now = LinearInterpOnInterp1D(cFuncFxd_by_Share, ShareGrid)
    dvdsFuncFxd_now = LinearInterpOnInterp1D(dvdsFuncFxd_by_Share, ShareGrid)

    # The share function when the agent can't adjust his portfolio is trivial
    ShareFuncFxd_now = IdentityFunction(i_dim=1, n_dims=2)

    # Construct the marginal value of mNrm function when the agent can't adjust his share
    dvdmFuncFxd_now = MargValueFuncCRRA(cFuncFxd_now, CRRA)

    # Construct the optimal risky share function when adjusting is possible.
    # The interpolation method depends on whether the choice is discrete or continuous.
    if DiscreteShareBool:
        # If the share choice is discrete, the "interpolated" share function acts
        # like a step function, with jumps at the midpoints of mNrm gridpoints.
        # Because an actual step function would break our (assumed continuous) linear
        # interpolator, there's a *tiny* region with extremely high slope.
        mNrmAdj_mid = (mNrmAdj_now[2:] + mNrmAdj_now[1:-1]) / 2
        mNrmAdj_plus = mNrmAdj_mid * (1.0 + 1e-12)
        mNrmAdj_comb = (np.transpose(np.vstack((mNrmAdj_mid, mNrmAdj_plus)))).flatten()
        mNrmAdj_comb = np.append(np.insert(mNrmAdj_comb, 0, 0.0), mNrmAdj_now[-1])
        Share_comb = (np.transpose(np.vstack((ShareAdj_now, ShareAdj_now)))).flatten()
        ShareFuncAdj_now = LinearInterp(mNrmAdj_comb, Share_comb)

    else:
        # If the share choice is continuous, just make an ordinary interpolating function
        if BoroCnstNat_iszero:
            Share_lower_bound = ShareLimit
        else:
            Share_lower_bound = 1.0
        ShareAdj_now = np.insert(ShareAdj_now, 0, Share_lower_bound)
        ShareFuncAdj_now = LinearInterp(mNrmAdj_now, ShareAdj_now, ShareLimit, 0.0)

    # This is a point at which (a,c,share) have consistent length. Take the
    # snapshot for storing the grid and values in the solution.
    save_points = {
        "a": deepcopy(aNrmGrid),
        "eop_dvda_adj": uFunc.der(cNrmAdj_now),
        "share_adj": deepcopy(ShareAdj_now),
        "share_grid": deepcopy(ShareGrid),
        "eop_dvda_fxd": uFunc.der(EndOfPrd_dvda),
        "eop_dvds_fxd": EndOfPrd_dvds,
    }

    # Add the value function if requested
    if vFuncBool:
        # Create the value functions for this period, defined over market resources
        # mNrm when agent can adjust his portfolio, and over market resources and
        # fixed share when agent can not adjust his portfolio.

        # Construct the value function when the agent can adjust his portfolio
        mNrm_temp = aXtraGrid  # Just use aXtraGrid as our grid of mNrm values
        cNrm_temp = cFuncAdj_now(mNrm_temp)
        aNrm_temp = mNrm_temp - cNrm_temp
        Share_temp = ShareFuncAdj_now(mNrm_temp)
        v_temp = uFunc(cNrm_temp) + EndOfPrd_vFunc(aNrm_temp, Share_temp)
        vNvrs_temp = uFunc.inv(v_temp)
        vNvrsP_temp = uFunc.der(cNrm_temp) * uFunc.inverse(v_temp, order=(0, 1))
        vNvrsFuncAdj = CubicInterp(
            np.insert(mNrm_temp, 0, 0.0),  # x_list
            np.insert(vNvrs_temp, 0, 0.0),  # f_list
            np.insert(vNvrsP_temp, 0, vNvrsP_temp[0]),  # dfdx_list
        )
        # Re-curve the pseudo-inverse value function
        vFuncAdj_now = ValueFuncCRRA(vNvrsFuncAdj, CRRA)

        # Construct the value function when the agent *can't* adjust his portfolio
        mNrm_temp, Share_temp = np.meshgrid(aXtraGrid, ShareGrid)
        cNrm_temp = cFuncFxd_now(mNrm_temp, Share_temp)
        aNrm_temp = mNrm_temp - cNrm_temp
        v_temp = uFunc(cNrm_temp) + EndOfPrd_vFunc(aNrm_temp, Share_temp)
        vNvrs_temp = uFunc.inv(v_temp)
        vNvrsP_temp = uFunc.der(cNrm_temp) * uFunc.inverse(v_temp, order=(0, 1))
        vNvrsFuncFxd_by_Share = []
        for j in range(ShareCount):
            vNvrsFuncFxd_by_Share.append(
                CubicInterp(
                    np.insert(mNrm_temp[:, 0], 0, 0.0),  # x_list
                    np.insert(vNvrs_temp[:, j], 0, 0.0),  # f_list
                    np.insert(vNvrsP_temp[:, j], 0, vNvrsP_temp[j, 0]),  # dfdx_list
                )
            )
        vNvrsFuncFxd = LinearInterpOnInterp1D(vNvrsFuncFxd_by_Share, ShareGrid)
        vFuncFxd_now = ValueFuncCRRA(vNvrsFuncFxd, CRRA)

    else:  # If vFuncBool is False, fill in dummy values
        vFuncAdj_now = NullFunc()
        vFuncFxd_now = NullFunc()

    # Package and return the solution
    solution_now = PortfolioSolution(
        cFuncAdj=cFuncAdj_now,
        ShareFuncAdj=ShareFuncAdj_now,
        vPfuncAdj=vPfuncAdj_now,
        vFuncAdj=vFuncAdj_now,
        cFuncFxd=cFuncFxd_now,
        ShareFuncFxd=ShareFuncFxd_now,
        dvdmFuncFxd=dvdmFuncFxd_now,
        dvdsFuncFxd=dvdsFuncFxd_now,
        vFuncFxd=vFuncFxd_now,
        AdjPrb=AdjustPrb,
        # WHAT IS THIS STUFF FOR??
        aGrid=save_points["a"],
        Share_adj=save_points["share_adj"],
        EndOfPrddvda_adj=save_points["eop_dvda_adj"],
        ShareGrid=save_points["share_grid"],
        EndOfPrddvda_fxd=save_points["eop_dvda_fxd"],
        EndOfPrddvds_fxd=save_points["eop_dvds_fxd"],
    )
    return solution_now


init_wealth_in_utility = init_idiosyncratic_shocks.copy()
init_wealth_in_utility["BeqCRRA"] = init_idiosyncratic_shocks["CRRA"]
init_wealth_in_utility["BeqFac"] = 0.0
init_wealth_in_utility["BeqShift"] = 0.0
init_wealth_in_utility["TermBeqCRRA"] = init_idiosyncratic_shocks["CRRA"]
init_wealth_in_utility["TermBeqFac"] = 0.0  # ignore bequest motive in terminal period
init_wealth_in_utility["TermBeqShift"] = 0.0

init_warm_glow = init_lifecycle.copy()
init_warm_glow["TermBeqCRRA"] = init_lifecycle["CRRA"]
init_warm_glow["TermBeqFac"] = 1.0
init_warm_glow["TermBeqShift"] = 0.0
init_warm_glow["BeqFac"] = 0.0  # Value of bequest relative to consumption
init_warm_glow["BeqShift"] = 0.0  # Shifts the utility function

init_accidental_bequest = init_warm_glow.copy()
init_accidental_bequest["BeqFac"] = 1.0  # Value of bequest relative to consumption
init_accidental_bequest["BeqShift"] = 0.0  # Shifts the utility function
init_accidental_bequest["BeqCRRA"] = init_lifecycle["CRRA"]

init_portfolio_bequest = init_accidental_bequest.copy()
init_portfolio_bequest.update(init_portfolio)<|MERGE_RESOLUTION|>--- conflicted
+++ resolved
@@ -11,21 +11,9 @@
 """
 
 from copy import deepcopy
+
 import numpy as np
-<<<<<<< HEAD
-
-from HARK.ConsumptionSaving.ConsIndShockModel import (
-    ConsIndShockSolver, IndShockConsumerType, init_idiosyncratic_shocks,
-    init_lifecycle)
-from HARK.ConsumptionSaving.ConsPortfolioModel import (ConsPortfolioSolver,
-                                                       PortfolioConsumerType,
-                                                       PortfolioSolution,
-                                                       init_portfolio)
-from HARK.core import make_one_period_oo_solver
-from HARK.interpolation import (ConstantFunction, IdentityFunction,
-                                LinearInterp, MargMargValueFuncCRRA,
-                                MargValueFuncCRRA, ValueFuncCRRA)
-=======
+
 from HARK import NullFunc
 from HARK.ConsumptionSaving.ConsIndShockModel import (
     ConsumerSolution,
@@ -51,7 +39,6 @@
     MargValueFuncCRRA,
     ValueFuncCRRA,
 )
->>>>>>> 3ee39799
 from HARK.rewards import UtilityFuncCRRA, UtilityFuncStoneGeary
 
 
