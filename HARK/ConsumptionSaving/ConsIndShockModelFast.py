--- conflicted
+++ resolved
@@ -1116,12 +1116,6 @@
         )
 
     def post_solve(self):
-<<<<<<< HEAD
-
-        for i in range(len(self.solution)):
-            if hasattr(self.solution[i], "parameters_solver"):
-                self.solution[i].parameters_solver["solution_next"] = None
-=======
         """
         Defines the value and marginal value functions for this period.
         Uses the fact that for a perfect foresight CRRA utility problem,
@@ -1137,7 +1131,9 @@
         `SolvingMicroDSOPs/#vFuncPF <https://www.econ2.jhu.edu/people/ccarroll/SolvingMicroDSOPs/#vFuncPF>`_
 
         """
->>>>>>> 7afa3ba6
+        for i in range(len(self.solution)):
+            if hasattr(self.solution[i], "parameters_solver"):
+                self.solution[i].parameters_solver["solution_next"] = None
 
         self.solution_fast = deepcopy(self.solution)
 
