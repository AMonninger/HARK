--- conflicted
+++ resolved
@@ -263,10 +263,6 @@
 
         self.assertAlmostEqual(self.economy.history["Aprev"][4], 11.009107526443584)
 
-<<<<<<< HEAD
-        self.assertAlmostEqual(self.economy.history['Mrkv'][40], 1)
-=======
         self.assertAlmostEqual(self.economy.history["Mrkv"][40], 1)
->>>>>>> a0682633
 
         self.assertAlmostEqual(self.economy.history["Urate"][12], 0.040000000000000036)