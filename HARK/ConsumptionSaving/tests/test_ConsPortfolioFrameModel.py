--- conflicted
+++ resolved
@@ -23,16 +23,11 @@
         self.assertFalse(cNrm_frame.aggregate)
         self.assertFalse(cNrm_frame.reward)
 
-        U_frame = cNrm_frame.children[('U',)]
+        U_frame = cNrm_frame.children[("U",)]
         self.assertTrue(U_frame.reward)
         self.assertEqual(U_frame.target[0], "U")
 
-<<<<<<< HEAD
-        bNrm_ffr = cNrm_frame.children[0]
 
-
-=======
->>>>>>> 600372f4
 class UnitsPortfolioConsumerTypeTestCase(PortfolioConsumerTypeTestCase):
     def test_simOnePeriod(self):
 
