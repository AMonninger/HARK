"""
Defines and solves the Tractable Buffer Stock model described in lecture notes
for "A Tractable Model of Buffer Stock Saving" (henceforth, TBS) available at
https://www.econ2.jhu.edu/people/ccarroll/public/lecturenotes/consumption/TractableBufferStock
The model concerns an agent with constant relative risk aversion utility making
decisions over consumption and saving.  He is subject to only a very particular
sort of risk: the possibility that he will become permanently unemployed until
the day he dies; barring this, his income is certain and grows at a constant rate.

The model has an infinite horizon, but is not solved by backward iteration in a
traditional sense.  Because of the very specific assumptions about risk, it is
possible to find the agent's steady state or target level of market resources
when employed, as well as information about the optimal consumption rule at this
target level.  The full consumption function can then be constructed by "back-
shooting", inverting the Euler equation to find what consumption *must have been*
in the previous period.  The consumption function is thus constructed by repeat-
edly adding "stable arm" points to either end of a growing list until specified
bounds are exceeded.

Despite the non-standard solution method, the iterative process can be embedded
in the HARK framework, as shown below.
"""
from copy import copy

import numpy as np
from scipy.optimize import brentq, newton

# Import the HARK library.
from HARK import AgentType, MetricObject, NullFunc
from HARK.distribution import Bernoulli, Lognormal
from HARK.interpolation import CubicInterp
from HARK.rewards import (
    CRRAutility,
    CRRAutility_inv,
    CRRAutility_invP,
    CRRAutilityP,
    CRRAutilityP_inv,
    CRRAutilityPP,
    CRRAutilityPPP,
    CRRAutilityPPPP,
)
from HARK.utilities import warnings  # Because of "patch" to warnings modules

__all__ = ["TractableConsumerSolution", "TractableConsumerType"]

# If you want to run the "tractable" version of cstwMPC, use cstwMPCagent from
# cstwMPC REMARK and have TractableConsumerType inherit from cstwMPCagent rather than AgentType

# Define utility function and its derivatives (plus inverses)
utility = CRRAutility
utilityP = CRRAutilityP
utilityPP = CRRAutilityPP
utilityPPP = CRRAutilityPPP
utilityPPPP = CRRAutilityPPPP
utilityP_inv = CRRAutilityP_inv
utility_invP = CRRAutility_invP
utility_inv = CRRAutility_inv


class TractableConsumerSolution(MetricObject):
    """
    A class representing the solution to a tractable buffer saving problem.
    Attributes include a list of money points mNrm_list, a list of consumption points
    cNrm_list, a list of MPCs MPC_list, a perfect foresight consumption function
    while employed, and a perfect foresight consumption function while unemployed.
    The solution includes a consumption function constructed from the lists.

    Parameters
    ----------
    mNrm_list : [float]
        List of normalized market resources points on the stable arm.
    cNrm_list : [float]
        List of normalized consumption points on the stable arm.
    MPC_list : [float]
        List of marginal propensities to consume on the stable arm, corres-
        ponding to the (mNrm,cNrm) points.
    cFunc_U : function
        The (linear) consumption function when permanently unemployed.
    cFunc : function
        The consumption function when employed.
    """

    def __init__(
        self,
        mNrm_list=None,
        cNrm_list=None,
        MPC_list=None,
        cFunc_U=NullFunc,
        cFunc=NullFunc,
    ):
        self.mNrm_list = mNrm_list if mNrm_list is not None else list()
        self.cNrm_list = cNrm_list if cNrm_list is not None else list()
        self.MPC_list = MPC_list if MPC_list is not None else list()
        self.cFunc_U = cFunc_U
        self.cFunc = cFunc
        self.distance_criteria = ["PointCount"]
        # The distance between two solutions is the difference in the number of
        # stable arm points in each.  This is a very crude measure of distance
        # that captures the notion that the process is over when no points are added.


def find_next_point(
    DiscFac,
    Rfree,
    CRRA,
    PermGroFacCmp,
    UnempPrb,
    Rnrm,
    Beth,
    cNext,
    mNext,
    MPCnext,
    PFMPC,
):
    """
    Calculates what consumption, market resources, and the marginal propensity
    to consume must have been in the previous period given model parameters and
    values of market resources, consumption, and MPC today.

    Parameters
    ----------
    DiscFac : float
        Intertemporal discount factor on future utility.
    Rfree : float
        Risk free interest factor on end-of-period assets.
    PermGroFacCmp : float
        Permanent income growth factor, compensated for the possibility of
        permanent unemployment.
    UnempPrb : float
        Probability of becoming permanently unemployed.
    Rnrm : float
        Interest factor normalized by compensated permanent income growth factor.
    Beth : float
        Composite effective discount factor for reverse shooting solution; defined
        in appendix "Numerical Solution/The Consumption Function" in TBS
        lecture notes
    cNext : float
        Normalized consumption in the succeeding period.
    mNext : float
        Normalized market resources in the succeeding period.
    MPCnext : float
        The marginal propensity to consume in the succeeding period.
    PFMPC : float
        The perfect foresight MPC; also the MPC when permanently unemployed.

    Returns
    -------
    mNow : float
        Normalized market resources this period.
    cNow : float
        Normalized consumption this period.
    MPCnow : float
        Marginal propensity to consume this period.
    """
    uPP = lambda x: utilityPP(x, gam=CRRA)
    cNow = (
        PermGroFacCmp
        * (DiscFac * Rfree) ** (-1.0 / CRRA)
        * cNext
        * (1 + UnempPrb * ((cNext / (PFMPC * (mNext - 1.0))) ** CRRA - 1.0))
        ** (-1.0 / CRRA)
    )
    mNow = (PermGroFacCmp / Rfree) * (mNext - 1.0) + cNow
    cUNext = PFMPC * (mNow - cNow) * Rnrm
    # See TBS Appendix "E.1 The Consumption Function"
    natural = (
        Beth
        * Rnrm
        * (1.0 / uPP(cNow))
        * ((1.0 - UnempPrb) * uPP(cNext) * MPCnext + UnempPrb * uPP(cUNext) * PFMPC)
    )  # Convenience variable
    MPCnow = natural / (natural + 1)
    return mNow, cNow, MPCnow


def add_to_stable_arm_points(
    solution_next,
    DiscFac,
    Rfree,
    CRRA,
    PermGroFacCmp,
    UnempPrb,
    PFMPC,
    Rnrm,
    Beth,
    mLowerBnd,
    mUpperBnd,
):
    """
    Adds a one point to the bottom and top of the list of stable arm points if
    the bounding levels of mLowerBnd (lower) and mUpperBnd (upper) have not yet
    been met by a stable arm point in mNrm_list.  This acts as the "one period
    solver" / solve_one_period in the tractable buffer stock model.

    Parameters
    ----------
    solution_next : TractableConsumerSolution
        The solution object from the previous iteration of the backshooting
        procedure.  Not the "next period" solution per se.
    DiscFac : float
        Intertemporal discount factor on future utility.
    Rfree : float
        Risk free interest factor on end-of-period assets.
    CRRA : float
        Coefficient of relative risk aversion.
    PermGroFacCmp : float
        Permanent income growth factor, compensated for the possibility of
        permanent unemployment.
    UnempPrb : float
        Probability of becoming permanently unemployed.
    PFMPC : float
        The perfect foresight MPC; also the MPC when permanently unemployed.
    Rnrm : float
        Interest factor normalized by compensated permanent income growth factor.
    Beth : float
        Damned if I know.
    mLowerBnd : float
        Lower bound on market resources for the backshooting process.  If
        min(solution_next.mNrm_list) < mLowerBnd, no new bottom point is found.
    mUpperBnd : float
        Upper bound on market resources for the backshooting process.  If
        max(solution_next.mNrm_list) > mUpperBnd, no new top point is found.

    Returns:
    ---------
    solution_now : TractableConsumerSolution
        A new solution object with new points added to the top and bottom.  If
        no new points were added, then the backshooting process is about to end.
    """
    # Unpack the lists of Euler points
    mNrm_list = copy(solution_next.mNrm_list)
    cNrm_list = copy(solution_next.cNrm_list)
    MPC_list = copy(solution_next.MPC_list)

    # Check whether to add a stable arm point to the top
    mNext = mNrm_list[-1]
    if mNext < mUpperBnd:
        # Get the rest of the data for the previous top point
        cNext = solution_next.cNrm_list[-1]
        MPCNext = solution_next.MPC_list[-1]

        # Calculate employed levels of c, m, and MPC from next period's values
        mNow, cNow, MPCnow = find_next_point(
            DiscFac,
            Rfree,
            CRRA,
            PermGroFacCmp,
            UnempPrb,
            Rnrm,
            Beth,
            cNext,
            mNext,
            MPCNext,
            PFMPC,
        )

        # Add this point to the top of the stable arm list
        mNrm_list.append(mNow)
        cNrm_list.append(cNow)
        MPC_list.append(MPCnow)

    # Check whether to add a stable arm point to the bottom
    mNext = mNrm_list[0]
    if mNext > mLowerBnd:
        # Get the rest of the data for the previous bottom point
        cNext = solution_next.cNrm_list[0]
        MPCNext = solution_next.MPC_list[0]

        # Calculate employed levels of c, m, and MPC from next period's values
        mNow, cNow, MPCnow = find_next_point(
            DiscFac,
            Rfree,
            CRRA,
            PermGroFacCmp,
            UnempPrb,
            Rnrm,
            Beth,
            cNext,
            mNext,
            MPCNext,
            PFMPC,
        )

        # Add this point to the top of the stable arm list
        mNrm_list.insert(0, mNow)
        cNrm_list.insert(0, cNow)
        MPC_list.insert(0, MPCnow)

    # Construct and return this period's solution
    solution_now = TractableConsumerSolution(
        mNrm_list=mNrm_list, cNrm_list=cNrm_list, MPC_list=MPC_list
    )
    solution_now.PointCount = len(mNrm_list)
    return solution_now


class TractableConsumerType(AgentType):
    """
    Parameters
    ----------
    Same as AgentType
    """

    state_vars = ["bLvl", "mLvl", "aLvl"]

    def __init__(self, **kwds):
        params = init_tractable.copy()
        params.update(kwds)
        # Initialize a basic AgentType
        AgentType.__init__(self, pseudo_terminal=True, **params)

        # Add consumer-type specific objects, copying to create independent versions
        self.time_vary = []
        self.time_inv = [
            "DiscFac",
            "Rfree",
            "CRRA",
            "PermGroFacCmp",
            "UnempPrb",
            "PFMPC",
            "Rnrm",
            "Beth",
            "mLowerBnd",
            "mUpperBnd",
        ]
        self.shock_vars = ["eStateNow"]
        self.poststate_vars = ["aLvl", "eStateNow"]  # For simulation
        self.solve_one_period = add_to_stable_arm_points  # set correct solver

    def pre_solve(self):
        """
        Calculates all of the solution objects that can be obtained before con-
        ducting the backshooting routine, including the target levels, the per-
        fect foresight solution, (marginal) consumption at m=0, and the small
        perturbations around the steady state.

        Parameters
        ----------
        none

        Returns
        -------
        none
        """
        # Define utility functions
        uPP = lambda x: utilityPP(x, gam=self.CRRA)
        uPPP = lambda x: utilityPPP(x, gam=self.CRRA)
        uPPPP = lambda x: utilityPPPP(x, gam=self.CRRA)

        # Define some useful constants from model primitives
        self.PermGroFacCmp = self.PermGroFac / (
            1.0 - self.UnempPrb
        )  # "uncertainty compensated" wage growth factor
        self.Rnrm = (
            self.Rfree / self.PermGroFacCmp
        )  # net interest factor (Rfree normalized by wage growth)
        self.PFMPC = 1.0 - (self.Rfree ** (-1.0)) * (self.Rfree * self.DiscFac) ** (
            1.0 / self.CRRA
        )  # MPC for a perfect forsight consumer
        self.Beth = self.Rnrm * self.DiscFac * self.PermGroFacCmp ** (1.0 - self.CRRA)

        # Verify that this consumer is impatient
        PatFacGrowth = (self.Rfree * self.DiscFac) ** (
            1.0 / self.CRRA
        ) / self.PermGroFacCmp
        PatFacReturn = (self.Rfree * self.DiscFac) ** (1.0 / self.CRRA) / self.Rfree
        if PatFacReturn >= 1.0:
            raise Exception("Employed consumer not return impatient, cannot solve!")
        if PatFacGrowth >= 1.0:
            raise Exception("Employed consumer not growth impatient, cannot solve!")

        # Find target money and consumption
        # See TBS Appendix "B.2 A Target Always Exists When Human Wealth Is Infinite"
        Pi = (1 + (PatFacGrowth ** (-self.CRRA) - 1.0) / self.UnempPrb) ** (
            1 / self.CRRA
        )
        self.h = 1.0 / (1.0 - self.PermGroFac / self.Rfree)
        zeta = (
            self.Rnrm * self.PFMPC * Pi
        )  # See TBS Appendix "C The Exact Formula for target m"
        self.mTarg = 1.0 + (
            self.Rfree / (self.PermGroFacCmp + zeta * self.PermGroFacCmp - self.Rfree)
        )
        self.cTarg = (1.0 - self.Rnrm ** (-1.0)) * self.mTarg + self.Rnrm ** (-1.0)
        mTargU = (self.mTarg - self.cTarg) * self.Rnrm
        cTargU = mTargU * self.PFMPC
        self.SSperturbance = self.mTarg * 0.1

        # Find the MPC, MMPC, and MMMPC at the target
        mpcTargFixedPointFunc = lambda k: k * uPP(self.cTarg) - self.Beth * (
            (1.0 - self.UnempPrb) * (1.0 - k) * k * self.Rnrm * uPP(self.cTarg)
            + self.PFMPC * self.UnempPrb * (1.0 - k) * self.Rnrm * uPP(cTargU)
        )
        self.MPCtarg = newton(mpcTargFixedPointFunc, 0)
        mmpcTargFixedPointFunc = (
            lambda kk: kk * uPP(self.cTarg)
            + self.MPCtarg**2.0 * uPPP(self.cTarg)
            - self.Beth
            * (
                -(1.0 - self.UnempPrb) * self.MPCtarg * kk * self.Rnrm * uPP(self.cTarg)
                + (1.0 - self.UnempPrb)
                * (1.0 - self.MPCtarg) ** 2.0
                * kk
                * self.Rnrm**2.0
                * uPP(self.cTarg)
                - self.PFMPC * self.UnempPrb * kk * self.Rnrm * uPP(cTargU)
                + (1.0 - self.UnempPrb)
                * (1.0 - self.MPCtarg) ** 2.0
                * self.MPCtarg**2.0
                * self.Rnrm**2.0
                * uPPP(self.cTarg)
                + self.PFMPC**2.0
                * self.UnempPrb
                * (1.0 - self.MPCtarg) ** 2.0
                * self.Rnrm**2.0
                * uPPP(cTargU)
            )
        )
        self.MMPCtarg = newton(mmpcTargFixedPointFunc, 0)
        mmmpcTargFixedPointFunc = (
            lambda kkk: kkk * uPP(self.cTarg)
            + 3 * self.MPCtarg * self.MMPCtarg * uPPP(self.cTarg)
            + self.MPCtarg**3 * uPPPP(self.cTarg)
            - self.Beth
            * (
                -(1 - self.UnempPrb) * self.MPCtarg * kkk * self.Rnrm * uPP(self.cTarg)
                - 3
                * (1 - self.UnempPrb)
                * (1 - self.MPCtarg)
                * self.MMPCtarg**2
                * self.Rnrm**2
                * uPP(self.cTarg)
                + (1 - self.UnempPrb)
                * (1 - self.MPCtarg) ** 3
                * kkk
                * self.Rnrm**3
                * uPP(self.cTarg)
                - self.PFMPC * self.UnempPrb * kkk * self.Rnrm * uPP(cTargU)
                - 3
                * (1 - self.UnempPrb)
                * (1 - self.MPCtarg)
                * self.MPCtarg**2
                * self.MMPCtarg
                * self.Rnrm**2
                * uPPP(self.cTarg)
                + 3
                * (1 - self.UnempPrb)
                * (1 - self.MPCtarg) ** 3
                * self.MPCtarg
                * self.MMPCtarg
                * self.Rnrm**3
                * uPPP(self.cTarg)
                - 3
                * self.PFMPC**2
                * self.UnempPrb
                * (1 - self.MPCtarg)
                * self.MMPCtarg
                * self.Rnrm**2
                * uPPP(cTargU)
                + (1 - self.UnempPrb)
                * (1 - self.MPCtarg) ** 3
                * self.MPCtarg**3
                * self.Rnrm**3
                * uPPPP(self.cTarg)
                + self.PFMPC**3
                * self.UnempPrb
                * (1 - self.MPCtarg) ** 3
                * self.Rnrm**3
                * uPPPP(cTargU)
            )
        )
        self.MMMPCtarg = newton(mmmpcTargFixedPointFunc, 0)

        # Find the MPC at m=0
        f_temp = (
            lambda k: self.Beth
            * self.Rnrm
            * self.UnempPrb
            * (self.PFMPC * self.Rnrm * ((1.0 - k) / k)) ** (-self.CRRA - 1.0)
            * self.PFMPC
        )
        mpcAtZeroFixedPointFunc = lambda k: k - f_temp(k) / (1 + f_temp(k))
        # self.MPCmax = newton(mpcAtZeroFixedPointFunc,0.5)
        self.MPCmax = brentq(
            mpcAtZeroFixedPointFunc, self.PFMPC, 0.99, xtol=0.00000001, rtol=0.00000001
        )

        # Make the initial list of Euler points: target and perturbation to either side
        mNrm_list = [
            self.mTarg - self.SSperturbance,
            self.mTarg,
            self.mTarg + self.SSperturbance,
        ]
        c_perturb_lo = (
            self.cTarg
            - self.SSperturbance * self.MPCtarg
            + 0.5 * self.SSperturbance**2.0 * self.MMPCtarg
            - (1.0 / 6.0) * self.SSperturbance**3.0 * self.MMMPCtarg
        )
        c_perturb_hi = (
            self.cTarg
            + self.SSperturbance * self.MPCtarg
            + 0.5 * self.SSperturbance**2.0 * self.MMPCtarg
            + (1.0 / 6.0) * self.SSperturbance**3.0 * self.MMMPCtarg
        )
        cNrm_list = [c_perturb_lo, self.cTarg, c_perturb_hi]
        MPC_perturb_lo = (
            self.MPCtarg
            - self.SSperturbance * self.MMPCtarg
            + 0.5 * self.SSperturbance**2.0 * self.MMMPCtarg
        )
        MPC_perturb_hi = (
            self.MPCtarg
            + self.SSperturbance * self.MMPCtarg
            + 0.5 * self.SSperturbance**2.0 * self.MMMPCtarg
        )
        MPC_list = [MPC_perturb_lo, self.MPCtarg, MPC_perturb_hi]

        # Set bounds for money (stable arm construction stops when these are exceeded)
        self.mLowerBnd = 1.0
        self.mUpperBnd = 2.0 * self.mTarg

        # Make the terminal period solution
        solution_terminal = TractableConsumerSolution(
            mNrm_list=mNrm_list, cNrm_list=cNrm_list, MPC_list=MPC_list
        )
        self.solution_terminal = solution_terminal

        # Make two linear steady state functions
        self.cSSfunc = lambda m: m * (
            (self.Rnrm * self.PFMPC * Pi) / (1.0 + self.Rnrm * self.PFMPC * Pi)
        )
        self.mSSfunc = (
            lambda m: (self.PermGroFacCmp / self.Rfree)
            + (1.0 - self.PermGroFacCmp / self.Rfree) * m
        )

    def post_solve(self):
        """
        This method adds consumption at m=0 to the list of stable arm points,
        then constructs the consumption function as a cubic interpolation over
        those points.  Should be run after the backshooting routine is complete.

        Parameters
        ----------
        none

        Returns
        -------
        none
        """
        # Add bottom point to the stable arm points
        self.solution[0].mNrm_list.insert(0, 0.0)
        self.solution[0].cNrm_list.insert(0, 0.0)
        self.solution[0].MPC_list.insert(0, self.MPCmax)

        # Construct an interpolation of the consumption function from the stable arm points
        self.solution[0].cFunc = CubicInterp(
            self.solution[0].mNrm_list,
            self.solution[0].cNrm_list,
            self.solution[0].MPC_list,
            self.PFMPC * (self.h - 1.0),
            self.PFMPC,
        )
        self.solution[0].cFunc_U = lambda m: self.PFMPC * m

    def sim_birth(self, which_agents):
        """
        Makes new consumers for the given indices.  Initialized variables include aNrm, as
        well as time variables t_age and t_cycle.  Normalized assets are drawn from a lognormal
        distributions given by aLvlInitMean and aLvlInitStd.

        Parameters
        ----------
        which_agents : np.array(Bool)
            Boolean array of size self.AgentCount indicating which agents should be "born".

        Returns
        -------
        None
        """
        # Get and store states for newly born agents
        N = np.sum(which_agents)  # Number of new consumers to make
        self.state_now["aLvl"][which_agents] = Lognormal(
            self.aLvlInitMean,
            sigma=self.aLvlInitStd,
<<<<<<< HEAD
            seed=self.RNG.randint(0, 2**31 - 1),
=======
            seed=self.RNG.integers(0, 2**31 - 1),
>>>>>>> ac76f68a
        ).draw(N)
        self.shocks["eStateNow"] = np.zeros(self.AgentCount)  # Initialize shock array
        self.shocks["eStateNow"][which_agents] = 1.0  # Agents are born employed
        self.t_age[which_agents] = 0  # How many periods since each agent was born
        self.t_cycle[
            which_agents
        ] = 0  # Which period of the cycle each agent is currently in
        return None

    def sim_death(self):
        """
        Trivial function that returns boolean array of all False, as there is no death.

        Parameters
        ----------
        None

        Returns
        -------
        which_agents : np.array(bool)
            Boolean array of size AgentCount indicating which agents die.
        """
        # Nobody dies in this model
        which_agents = np.zeros(self.AgentCount, dtype=bool)
        return which_agents

    def get_shocks(self):
        """
        Determine which agents switch from employment to unemployment.  All unemployed agents remain
        unemployed until death.

        Parameters
        ----------
        None

        Returns
        -------
        None
        """
        employed = self.shocks["eStateNow"] == 1.0
        N = int(np.sum(employed))
        newly_unemployed = Bernoulli(
<<<<<<< HEAD
            self.UnempPrb, seed=self.RNG.randint(0, 2**31 - 1)
=======
            self.UnempPrb, seed=self.RNG.integers(0, 2**31 - 1)
>>>>>>> ac76f68a
        ).draw(N)
        self.shocks["eStateNow"][employed] = 1.0 - newly_unemployed

    def transition(self):
        """
        Calculate market resources for all agents this period.

        Parameters
        ----------
        None

        Returns
        -------
        None
        """
        bLvlNow = self.Rfree * self.state_prev["aLvl"]
        mLvlNow = bLvlNow + self.shocks["eStateNow"]

        return bLvlNow, mLvlNow

    def get_controls(self):
        """
        Calculate consumption for each agent this period.

        Parameters
        ----------
        None

        Returns
        -------
        None
        """
        employed = self.shocks["eStateNow"] == 1.0
        unemployed = np.logical_not(employed)
        cLvlNow = np.zeros(self.AgentCount)
        cLvlNow[employed] = self.solution[0].cFunc(self.state_now["mLvl"][employed])
        cLvlNow[unemployed] = self.solution[0].cFunc_U(
            self.state_now["mLvl"][unemployed]
        )
        self.controls["cLvlNow"] = cLvlNow

    def get_poststates(self):
        """
        Calculates end-of-period assets for each consumer of this type.

        Parameters
        ----------
        None

        Returns
        -------
        None
        """
        self.state_now["aLvl"] = self.state_now["mLvl"] - self.controls["cLvlNow"]
        return None


init_tractable = {
    "cycles": 0,  # infinite horizon
    "UnempPrb": 0.00625,  # Probability of becoming unemployed
    "DiscFac": 0.975,  # Intertemporal discount factor
    "Rfree": 1.01,  # Risk-free interest factor on assets
    "PermGroFac": 1.0025,  # Permanent income growth factor (uncompensated)
    "CRRA": 1.0,  # Coefficient of relative risk aversion
}<|MERGE_RESOLUTION|>--- conflicted
+++ resolved
@@ -152,7 +152,10 @@
     MPCnow : float
         Marginal propensity to consume this period.
     """
-    uPP = lambda x: utilityPP(x, gam=CRRA)
+
+    def uPP(x):
+        return utilityPP(x, gam=CRRA)
+
     cNow = (
         PermGroFacCmp
         * (DiscFac * Rfree) ** (-1.0 / CRRA)
@@ -343,9 +346,14 @@
         none
         """
         # Define utility functions
-        uPP = lambda x: utilityPP(x, gam=self.CRRA)
-        uPPP = lambda x: utilityPPP(x, gam=self.CRRA)
-        uPPPP = lambda x: utilityPPPP(x, gam=self.CRRA)
+        def uPP(x):
+            return utilityPP(x, gam=self.CRRA)
+
+        def uPPP(x):
+            return utilityPPP(x, gam=self.CRRA)
+
+        def uPPPP(x):
+            return utilityPPPP(x, gam=self.CRRA)
 
         # Define some useful constants from model primitives
         self.PermGroFacCmp = self.PermGroFac / (
@@ -387,10 +395,12 @@
         self.SSperturbance = self.mTarg * 0.1
 
         # Find the MPC, MMPC, and MMMPC at the target
-        mpcTargFixedPointFunc = lambda k: k * uPP(self.cTarg) - self.Beth * (
-            (1.0 - self.UnempPrb) * (1.0 - k) * k * self.Rnrm * uPP(self.cTarg)
-            + self.PFMPC * self.UnempPrb * (1.0 - k) * self.Rnrm * uPP(cTargU)
-        )
+        def mpcTargFixedPointFunc(k):
+            return k * uPP(self.cTarg) - self.Beth * (
+                (1.0 - self.UnempPrb) * (1.0 - k) * k * self.Rnrm * uPP(self.cTarg)
+                + self.PFMPC * self.UnempPrb * (1.0 - k) * self.Rnrm * uPP(cTargU)
+            )
+
         self.MPCtarg = newton(mpcTargFixedPointFunc, 0)
         mmpcTargFixedPointFunc = (
             lambda kk: kk * uPP(self.cTarg)
@@ -479,7 +489,10 @@
             * (self.PFMPC * self.Rnrm * ((1.0 - k) / k)) ** (-self.CRRA - 1.0)
             * self.PFMPC
         )
-        mpcAtZeroFixedPointFunc = lambda k: k - f_temp(k) / (1 + f_temp(k))
+
+        def mpcAtZeroFixedPointFunc(k):
+            return k - f_temp(k) / (1 + f_temp(k))
+
         # self.MPCmax = newton(mpcAtZeroFixedPointFunc,0.5)
         self.MPCmax = brentq(
             mpcAtZeroFixedPointFunc, self.PFMPC, 0.99, xtol=0.00000001, rtol=0.00000001
@@ -584,15 +597,13 @@
         self.state_now["aLvl"][which_agents] = Lognormal(
             self.aLvlInitMean,
             sigma=self.aLvlInitStd,
-<<<<<<< HEAD
-            seed=self.RNG.randint(0, 2**31 - 1),
-=======
             seed=self.RNG.integers(0, 2**31 - 1),
->>>>>>> ac76f68a
         ).draw(N)
         self.shocks["eStateNow"] = np.zeros(self.AgentCount)  # Initialize shock array
-        self.shocks["eStateNow"][which_agents] = 1.0  # Agents are born employed
-        self.t_age[which_agents] = 0  # How many periods since each agent was born
+        # Agents are born employed
+        self.shocks["eStateNow"][which_agents] = 1.0
+        # How many periods since each agent was born
+        self.t_age[which_agents] = 0
         self.t_cycle[
             which_agents
         ] = 0  # Which period of the cycle each agent is currently in
@@ -631,11 +642,7 @@
         employed = self.shocks["eStateNow"] == 1.0
         N = int(np.sum(employed))
         newly_unemployed = Bernoulli(
-<<<<<<< HEAD
-            self.UnempPrb, seed=self.RNG.randint(0, 2**31 - 1)
-=======
             self.UnempPrb, seed=self.RNG.integers(0, 2**31 - 1)
->>>>>>> ac76f68a
         ).draw(N)
         self.shocks["eStateNow"][employed] = 1.0 - newly_unemployed
 
