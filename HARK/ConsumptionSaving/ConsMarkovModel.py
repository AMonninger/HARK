"""
Classes to solve and simulate consumption-savings model with a discrete, exogenous,
stochastic Markov state.  The only solver here extends ConsIndShockModel to
include a Markov state; the interest factor, permanent growth factor, and income
distribution can vary with the discrete state.
"""
from __future__ import division, print_function
from __future__ import absolute_import
from builtins import range
from copy import deepcopy
import numpy as np
from HARK import AgentType
from HARK.ConsumptionSaving.ConsIndShockModel import (
    ConsIndShockSolver,
    ValueFunc,
    MargValueFunc,
    ConsumerSolution,
    IndShockConsumerType,
    PerfForesightConsumerType,
)

from HARK.distribution import DiscreteDistribution, Uniform
from HARK.interpolation import CubicInterp, LowerEnvelope, LinearInterp
from HARK.utilities import (
    CRRAutility,
    CRRAutilityP,
    CRRAutilityPP,
    CRRAutilityP_inv,
    CRRAutility_invP,
    CRRAutility_inv,
    CRRAutilityP_invP,
)

__all__ = ["ConsMarkovSolver", "MarkovConsumerType"]

utility = CRRAutility
utilityP = CRRAutilityP
utilityPP = CRRAutilityPP
utilityP_inv = CRRAutilityP_inv
utility_invP = CRRAutility_invP
utility_inv = CRRAutility_inv
utilityP_invP = CRRAutilityP_invP


class ConsMarkovSolver(ConsIndShockSolver):
    """
    A class to solve a single period consumption-saving problem with risky income
    and stochastic transitions between discrete states, in a Markov fashion.
    Extends ConsIndShockSolver, with identical inputs but for a discrete
    Markov state, whose transition rule is summarized in MrkvArray.  Markov
    states can differ in their interest factor, permanent growth factor, live probability, and
    income distribution, so the inputs Rfree, PermGroFac, IncomeDstn, and LivPrb are
    now arrays or lists specifying those values in each (succeeding) Markov state.
    """

    def __init__(
        self,
        solution_next,
        IncomeDstn_list,
        LivPrb,
        DiscFac,
        CRRA,
        Rfree_list,
        PermGroFac_list,
        MrkvArray,
        BoroCnstArt,
        aXtraGrid,
        vFuncBool,
        CubicBool,
    ):
        """
        Constructor for a new solver for a one period problem with risky income
        and transitions between discrete Markov states.  In the descriptions below,
        N is the number of discrete states.

        Parameters
        ----------
        solution_next : ConsumerSolution
            The solution to next period's one period problem.
        IncomeDstn_list : [[np.array]]
            A length N list of income distributions in each succeeding Markov
            state.  Each income distribution contains three arrays of floats,
            representing a discrete approximation to the income process at the
            beginning of the succeeding period. Order: event probabilities,
            permanent shocks, transitory shocks.
        LivPrb : np.array
            Survival probability; likelihood of being alive at the beginning of
            the succeeding period for each Markov state.
        DiscFac : float
            Intertemporal discount factor for future utility.
        CRRA : float
            Coefficient of relative risk aversion.
        Rfree_list : np.array
            Risk free interest factor on end-of-period assets for each Markov
            state in the succeeding period.
        PermGroFac_list : np.array
            Expected permanent income growth factor at the end of this period
            for each Markov state in the succeeding period.
        MrkvArray : np.array
            An NxN array representing a Markov transition matrix between discrete
            states.  The i,j-th element of MrkvArray is the probability of
            moving from state i in period t to state j in period t+1.
        BoroCnstArt: float or None
            Borrowing constraint for the minimum allowable assets to end the
            period with.  If it is less than the natural borrowing constraint,
            then it is irrelevant; BoroCnstArt=None indicates no artificial bor-
            rowing constraint.
        aXtraGrid: np.array
            Array of "extra" end-of-period asset values-- assets above the
            absolute minimum acceptable level.
        vFuncBool: boolean
            An indicator for whether the value function should be computed and
            included in the reported solution.
        CubicBool: boolean
            An indicator for whether the solver should use cubic or linear inter-
            polation.

        Returns
        -------
        None
        """
        # Set basic attributes of the problem
        ConsIndShockSolver.assignParameters(
            self,
            solution_next,
            np.nan,
            LivPrb,
            DiscFac,
            CRRA,
            np.nan,
            np.nan,
            BoroCnstArt,
            aXtraGrid,
            vFuncBool,
            CubicBool,
        )
        self.defUtilityFuncs()

        # Set additional attributes specific to the Markov model
        self.IncomeDstn_list = IncomeDstn_list
        self.Rfree_list = Rfree_list
        self.PermGroFac_list = PermGroFac_list
        self.MrkvArray = MrkvArray
        self.StateCount = MrkvArray.shape[0]

    def solve(self):
        """
        Solve the one period problem of the consumption-saving model with a Markov state.

        Parameters
        ----------
        none

        Returns
        -------
        solution : ConsumerSolution
            The solution to the single period consumption-saving problem. Includes
            a consumption function cFunc (using cubic or linear splines), a marg-
            inal value function vPfunc, a minimum acceptable level of normalized
            market resources mNrmMin, normalized human wealth hNrm, and bounding
            MPCs MPCmin and MPCmax.  It might also have a value function vFunc
            and marginal marginal value function vPPfunc.  All of these attributes
            are lists or arrays, with elements corresponding to the current
            Markov state.  E.g. solution.cFunc[0] is the consumption function
            when in the i=0 Markov state this period.
        """
        # Find the natural borrowing constraint in each current state
        self.defBoundary()

        # Initialize end-of-period (marginal) value functions
        self.EndOfPrdvFunc_list = []
        self.EndOfPrdvPfunc_list = []
        self.ExIncNextAll = (
            np.zeros(self.StateCount) + np.nan
        )  # expected income conditional on the next state
        self.WorstIncPrbAll = (
            np.zeros(self.StateCount) + np.nan
        )  # probability of getting the worst income shock in each next period state

        # Loop through each next-period-state and calculate the end-of-period
        # (marginal) value function
        for j in range(self.StateCount):
            # Condition values on next period's state (and record a couple for later use)
            self.conditionOnState(j)
            self.ExIncNextAll[j] = np.dot(
                self.ShkPrbsNext, self.PermShkValsNext * self.TranShkValsNext
            )
            self.WorstIncPrbAll[j] = self.WorstIncPrb

            # Construct the end-of-period marginal value function conditional
            # on next period's state and add it to the list of value functions
            EndOfPrdvPfunc_cond = self.makeEndOfPrdvPfuncCond()
            self.EndOfPrdvPfunc_list.append(EndOfPrdvPfunc_cond)

            # Construct the end-of-period value functional conditional on next
            # period's state and add it to the list of value functions
            if self.vFuncBool:
                EndOfPrdvFunc_cond = self.makeEndOfPrdvFuncCond()
                self.EndOfPrdvFunc_list.append(EndOfPrdvFunc_cond)

        # EndOfPrdvP_cond is EndOfPrdvP conditional on *next* period's state.
        # Take expectations to get EndOfPrdvP conditional on *this* period's state.
        self.calcEndOfPrdvP()

        # Calculate the bounding MPCs and PDV of human wealth for each state
        self.calcHumWealthAndBoundingMPCs()

        # Find consumption and market resources corresponding to each end-of-period
        # assets point for each state (and add an additional point at the lower bound)
        aNrm = (
            np.asarray(self.aXtraGrid)[np.newaxis, :]
            + np.array(self.BoroCnstNat_list)[:, np.newaxis]
        )
        self.getPointsForInterpolation(self.EndOfPrdvP, aNrm)
        cNrm = np.hstack((np.zeros((self.StateCount, 1)), self.cNrmNow))
        mNrm = np.hstack(
            (np.reshape(self.mNrmMin_list, (self.StateCount, 1)), self.mNrmNow)
        )

        # Package and return the solution for this period
        self.BoroCnstNat = self.BoroCnstNat_list
        solution = self.makeSolution(cNrm, mNrm)
        return solution

    def defBoundary(self):
        """
        Find the borrowing constraint for each current state and save it as an
        attribute of self for use by other methods.

        Parameters
        ----------
        none

        Returns
        -------
        none
        """
        self.BoroCnstNatAll = np.zeros(self.StateCount) + np.nan
        # Find the natural borrowing constraint conditional on next period's state
        for j in range(self.StateCount):
            PermShkMinNext = np.min(self.IncomeDstn_list[j].X[0])
            TranShkMinNext = np.min(self.IncomeDstn_list[j].X[1])
            self.BoroCnstNatAll[j] = (
                (self.solution_next.mNrmMin[j] - TranShkMinNext)
                * (self.PermGroFac_list[j] * PermShkMinNext)
                / self.Rfree_list[j]
            )

        self.BoroCnstNat_list = np.zeros(self.StateCount) + np.nan
        self.mNrmMin_list = np.zeros(self.StateCount) + np.nan
        self.BoroCnstDependency = np.zeros((self.StateCount, self.StateCount)) + np.nan
        # The natural borrowing constraint in each current state is the *highest*
        # among next-state-conditional natural borrowing constraints that could
        # occur from this current state.
        for i in range(self.StateCount):
            possible_next_states = self.MrkvArray[i, :] > 0
            self.BoroCnstNat_list[i] = np.max(self.BoroCnstNatAll[possible_next_states])

            # Explicitly handle the "None" case:
            if self.BoroCnstArt is None:
                self.mNrmMin_list[i] = self.BoroCnstNat_list[i]
            else:
                self.mNrmMin_list[i] = np.max(
                    [self.BoroCnstNat_list[i], self.BoroCnstArt]
                )
            self.BoroCnstDependency[i, :] = (
                self.BoroCnstNat_list[i] == self.BoroCnstNatAll
            )
        # Also creates a Boolean array indicating whether the natural borrowing
        # constraint *could* be hit when transitioning from i to j.

    def conditionOnState(self, state_index):
        """
        Temporarily assume that a particular Markov state will occur in the
        succeeding period, and condition solver attributes on this assumption.
        Allows the solver to construct the future-state-conditional marginal
        value function (etc) for that future state.

        Parameters
        ----------
        state_index : int
            Index of the future Markov state to condition on.

        Returns
        -------
        none
        """
        # Set future-state-conditional values as attributes of self
        self.IncomeDstn = self.IncomeDstn_list[state_index]
        self.Rfree = self.Rfree_list[state_index]
        self.PermGroFac = self.PermGroFac_list[state_index]
        self.vPfuncNext = self.solution_next.vPfunc[state_index]
        self.mNrmMinNow = self.mNrmMin_list[state_index]
        self.BoroCnstNat = self.BoroCnstNatAll[state_index]
        self.setAndUpdateValues(
            self.solution_next, self.IncomeDstn, self.LivPrb, self.DiscFac
        )
        self.DiscFacEff = (
            self.DiscFac
        )  # survival probability LivPrb represents probability from
        # *current* state, so DiscFacEff is just DiscFac for now

        # These lines have to come after setAndUpdateValues to override the definitions there
        self.vPfuncNext = self.solution_next.vPfunc[state_index]
        if self.CubicBool:
            self.vPPfuncNext = self.solution_next.vPPfunc[state_index]
        if self.vFuncBool:
            self.vFuncNext = self.solution_next.vFunc[state_index]

    def calcEndOfPrdvPP(self):
        """
        Calculates end-of-period marginal marginal value using a pre-defined
        array of next period market resources in self.mNrmNext.

        Parameters
        ----------
        none

        Returns
        -------
        EndOfPrdvPP : np.array
            End-of-period marginal marginal value of assets at each value in
            the grid of assets.
        """
        EndOfPrdvPP = (
            self.DiscFacEff
            * self.Rfree
            * self.Rfree
            * self.PermGroFac ** (-self.CRRA - 1.0)
            * np.sum(
                self.PermShkVals_temp ** (-self.CRRA - 1.0)
                * self.vPPfuncNext(self.mNrmNext)
                * self.ShkPrbs_temp,
                axis=0,
            )
        )
        return EndOfPrdvPP

    def makeEndOfPrdvFuncCond(self):
        """
        Construct the end-of-period value function conditional on next period's
        state.  NOTE: It might be possible to eliminate this method and replace
        it with ConsIndShockSolver.makeEndOfPrdvFunc, but the self.X_cond
        variables must be renamed.

        Parameters
        ----------
        none

        Returns
        -------
        EndofPrdvFunc_cond : ValueFunc
            The end-of-period value function conditional on a particular state
            occuring in the next period.
        """
        VLvlNext = (
            self.PermShkVals_temp ** (1.0 - self.CRRA)
            * self.PermGroFac ** (1.0 - self.CRRA)
        ) * self.vFuncNext(self.mNrmNext)
        EndOfPrdv_cond = self.DiscFacEff * np.sum(VLvlNext * self.ShkPrbs_temp, axis=0)
        EndOfPrdvNvrs_cond = self.uinv(EndOfPrdv_cond)
        EndOfPrdvNvrsP_cond = self.EndOfPrdvP_cond * self.uinvP(EndOfPrdv_cond)
        EndOfPrdvNvrs_cond = np.insert(EndOfPrdvNvrs_cond, 0, 0.0)
        EndOfPrdvNvrsP_cond = np.insert(EndOfPrdvNvrsP_cond, 0, EndOfPrdvNvrsP_cond[0])
        aNrm_temp = np.insert(self.aNrm_cond, 0, self.BoroCnstNat)
        EndOfPrdvNvrsFunc_cond = CubicInterp(
            aNrm_temp, EndOfPrdvNvrs_cond, EndOfPrdvNvrsP_cond
        )
        EndofPrdvFunc_cond = ValueFunc(EndOfPrdvNvrsFunc_cond, self.CRRA)
        return EndofPrdvFunc_cond

    def calcEndOfPrdvPcond(self):
        """
        Calculate end-of-period marginal value of assets at each point in aNrmNow
        conditional on a particular state occuring in the next period.

        Parameters
        ----------
        None

        Returns
        -------
        EndOfPrdvP : np.array
            A 1D array of end-of-period marginal value of assets.
        """
        EndOfPrdvPcond = ConsIndShockSolver.calcEndOfPrdvP(self)
        return EndOfPrdvPcond

    def makeEndOfPrdvPfuncCond(self):
        """
        Construct the end-of-period marginal value function conditional on next
        period's state.

        Parameters
        ----------
        None

        Returns
        -------
        EndofPrdvPfunc_cond : MargValueFunc
            The end-of-period marginal value function conditional on a particular
            state occuring in the succeeding period.
        """
        # Get data to construct the end-of-period marginal value function (conditional on next state)
        self.aNrm_cond = self.prepareToCalcEndOfPrdvP()
        self.EndOfPrdvP_cond = self.calcEndOfPrdvPcond()
        EndOfPrdvPnvrs_cond = self.uPinv(
            self.EndOfPrdvP_cond
        )  # "decurved" marginal value
        if self.CubicBool:
            EndOfPrdvPP_cond = self.calcEndOfPrdvPP()
            EndOfPrdvPnvrsP_cond = EndOfPrdvPP_cond * self.uPinvP(
                self.EndOfPrdvP_cond
            )  # "decurved" marginal marginal value

        # Construct the end-of-period marginal value function conditional on the next state.
        if self.CubicBool:
            EndOfPrdvPnvrsFunc_cond = CubicInterp(
                self.aNrm_cond,
                EndOfPrdvPnvrs_cond,
                EndOfPrdvPnvrsP_cond,
                lower_extrap=True,
            )
        else:
            EndOfPrdvPnvrsFunc_cond = LinearInterp(
                self.aNrm_cond, EndOfPrdvPnvrs_cond, lower_extrap=True
            )
        EndofPrdvPfunc_cond = MargValueFunc(
            EndOfPrdvPnvrsFunc_cond, self.CRRA
        )  # "recurve" the interpolated marginal value function
        return EndofPrdvPfunc_cond

    def calcEndOfPrdvP(self):
        """
        Calculates end of period marginal value (and marginal marginal) value
        at each aXtra gridpoint for each current state, unconditional on the
        future Markov state (i.e. weighting conditional end-of-period marginal
        value by transition probabilities).

        Parameters
        ----------
        none

        Returns
        -------
        none
        """
        # Find unique values of minimum acceptable end-of-period assets (and the
        # current period states for which they apply).
        aNrmMin_unique, state_inverse = np.unique(
            self.BoroCnstNat_list, return_inverse=True
        )
        self.possible_transitions = self.MrkvArray > 0

        # Calculate end-of-period marginal value (and marg marg value) at each
        # asset gridpoint for each current period state
        EndOfPrdvP = np.zeros((self.StateCount, self.aXtraGrid.size))
        EndOfPrdvPP = np.zeros((self.StateCount, self.aXtraGrid.size))
        for k in range(aNrmMin_unique.size):
            aNrmMin = aNrmMin_unique[k]  # minimum assets for this pass
            which_states = (
                state_inverse == k
            )  # the states for which this minimum applies
            aGrid = aNrmMin + self.aXtraGrid  # assets grid for this pass
            EndOfPrdvP_all = np.zeros((self.StateCount, self.aXtraGrid.size))
            EndOfPrdvPP_all = np.zeros((self.StateCount, self.aXtraGrid.size))
            for j in range(self.StateCount):
                if np.any(
                    np.logical_and(self.possible_transitions[:, j], which_states)
                ):  # only consider a future state if one of the relevant states could transition to it
                    EndOfPrdvP_all[j, :] = self.EndOfPrdvPfunc_list[j](aGrid)
                    if (
                        self.CubicBool
                    ):  # Add conditional end-of-period (marginal) marginal value to the arrays
                        EndOfPrdvPP_all[j, :] = self.EndOfPrdvPfunc_list[j].derivative(
                            aGrid
                        )
            # Weight conditional marginal (marginal) values by transition probs
            # to get unconditional marginal (marginal) value at each gridpoint.
            EndOfPrdvP_temp = np.dot(self.MrkvArray, EndOfPrdvP_all)
            EndOfPrdvP[which_states, :] = EndOfPrdvP_temp[
                which_states, :
            ]  # only take the states for which this asset minimum applies
            if self.CubicBool:
                EndOfPrdvPP_temp = np.dot(self.MrkvArray, EndOfPrdvPP_all)
                EndOfPrdvPP[which_states, :] = EndOfPrdvPP_temp[which_states, :]

        # Store the results as attributes of self, scaling end of period marginal value by survival probability from each current state
        LivPrb_tiled = np.tile(
            np.reshape(self.LivPrb, (self.StateCount, 1)), (1, self.aXtraGrid.size)
        )
        self.EndOfPrdvP = LivPrb_tiled * EndOfPrdvP
        if self.CubicBool:
            self.EndOfPrdvPP = LivPrb_tiled * EndOfPrdvPP

    def calcHumWealthAndBoundingMPCs(self):
        """
        Calculates human wealth and the maximum and minimum MPC for each current
        period state, then stores them as attributes of self for use by other methods.

        Parameters
        ----------
        none

        Returns
        -------
        none
        """
        # Upper bound on MPC at lower m-bound
        WorstIncPrb_array = self.BoroCnstDependency * np.tile(
            np.reshape(self.WorstIncPrbAll, (1, self.StateCount)), (self.StateCount, 1)
        )
        temp_array = self.MrkvArray * WorstIncPrb_array
        WorstIncPrbNow = np.sum(
            temp_array, axis=1
        )  # Probability of getting the "worst" income shock and transition from each current state
        ExMPCmaxNext = (
            np.dot(
                temp_array,
                self.Rfree_list ** (1.0 - self.CRRA)
                * self.solution_next.MPCmax ** (-self.CRRA),
            )
            / WorstIncPrbNow
        ) ** (-1.0 / self.CRRA)
        DiscFacEff_temp = self.DiscFac * self.LivPrb
        self.MPCmaxNow = 1.0 / (
            1.0
            + ((DiscFacEff_temp * WorstIncPrbNow) ** (1.0 / self.CRRA)) / ExMPCmaxNext
        )
        self.MPCmaxEff = self.MPCmaxNow
        self.MPCmaxEff[self.BoroCnstNat_list < self.mNrmMin_list] = 1.0
        # State-conditional PDV of human wealth
        hNrmPlusIncNext = self.ExIncNextAll + self.solution_next.hNrm
        self.hNrmNow = np.dot(
            self.MrkvArray, (self.PermGroFac_list / self.Rfree_list) * hNrmPlusIncNext
        )
        # Lower bound on MPC as m gets arbitrarily large
        temp = (
            DiscFacEff_temp
            * np.dot(
                self.MrkvArray,
                self.solution_next.MPCmin ** (-self.CRRA)
                * self.Rfree_list ** (1.0 - self.CRRA),
            )
        ) ** (1.0 / self.CRRA)
        self.MPCminNow = 1.0 / (1.0 + temp)

    def makeSolution(self, cNrm, mNrm):
        """
        Construct an object representing the solution to this period's problem.

        Parameters
        ----------
        cNrm : np.array
            Array of normalized consumption values for interpolation.  Each row
            corresponds to a Markov state for this period.
        mNrm : np.array
            Array of normalized market resource values for interpolation.  Each
            row corresponds to a Markov state for this period.

        Returns
        -------
        solution : ConsumerSolution
            The solution to the single period consumption-saving problem. Includes
            a consumption function cFunc (using cubic or linear splines), a marg-
            inal value function vPfunc, a minimum acceptable level of normalized
            market resources mNrmMin, normalized human wealth hNrm, and bounding
            MPCs MPCmin and MPCmax.  It might also have a value function vFunc
            and marginal marginal value function vPPfunc.  All of these attributes
            are lists or arrays, with elements corresponding to the current
            Markov state.  E.g. solution.cFunc[0] is the consumption function
            when in the i=0 Markov state this period.
        """
        solution = (
            ConsumerSolution()
        )  # An empty solution to which we'll add state-conditional solutions
        # Calculate the MPC at each market resource gridpoint in each state (if desired)
        if self.CubicBool:
            dcda = self.EndOfPrdvPP / self.uPP(np.array(self.cNrmNow))
            MPC = dcda / (dcda + 1.0)
            self.MPC_temp = np.hstack(
                (np.reshape(self.MPCmaxNow, (self.StateCount, 1)), MPC)
            )
            interpfunc = self.makeCubiccFunc
        else:
            interpfunc = self.makeLinearcFunc

        # Loop through each current period state and add its solution to the overall solution
        for i in range(self.StateCount):
            # Set current-period-conditional human wealth and MPC bounds
            self.hNrmNow_j = self.hNrmNow[i]
            self.MPCminNow_j = self.MPCminNow[i]
            if self.CubicBool:
                self.MPC_temp_j = self.MPC_temp[i, :]

            # Construct the consumption function by combining the constrained and unconstrained portions
            self.cFuncNowCnst = LinearInterp(
                [self.mNrmMin_list[i], self.mNrmMin_list[i] + 1.0], [0.0, 1.0]
            )
            cFuncNowUnc = interpfunc(mNrm[i, :], cNrm[i, :])
            cFuncNow = LowerEnvelope(cFuncNowUnc, self.cFuncNowCnst)

            # Make the marginal value function and pack up the current-state-conditional solution
            vPfuncNow = MargValueFunc(cFuncNow, self.CRRA)
            solution_cond = ConsumerSolution(
                cFunc=cFuncNow, vPfunc=vPfuncNow, mNrmMin=self.mNrmMinNow
            )
            if (
                self.CubicBool
            ):  # Add the state-conditional marginal marginal value function (if desired)
                solution_cond = self.addvPPfunc(solution_cond)

            # Add the current-state-conditional solution to the overall period solution
            solution.appendSolution(solution_cond)

        # Add the lower bounds of market resources, MPC limits, human resources,
        # and the value functions to the overall solution
        solution.mNrmMin = self.mNrmMin_list
        solution = self.addMPCandHumanWealth(solution)
        if self.vFuncBool:
            vFuncNow = self.makevFunc(solution)
            solution.vFunc = vFuncNow

        # Return the overall solution to this period
        return solution

    def makeLinearcFunc(self, mNrm, cNrm):
        """
        Make a linear interpolation to represent the (unconstrained) consumption
        function conditional on the current period state.

        Parameters
        ----------
        mNrm : np.array
            Array of normalized market resource values for interpolation.
        cNrm : np.array
            Array of normalized consumption values for interpolation.

        Returns
        -------
        cFuncUnc: an instance of HARK.interpolation.LinearInterp
        """
        cFuncUnc = LinearInterp(
            mNrm, cNrm, self.MPCminNow_j * self.hNrmNow_j, self.MPCminNow_j
        )
        return cFuncUnc

    def makeCubiccFunc(self, mNrm, cNrm):
        """
        Make a cubic interpolation to represent the (unconstrained) consumption
        function conditional on the current period state.

        Parameters
        ----------
        mNrm : np.array
            Array of normalized market resource values for interpolation.
        cNrm : np.array
            Array of normalized consumption values for interpolation.

        Returns
        -------
        cFuncUnc: an instance of HARK.interpolation.CubicInterp
        """
        cFuncUnc = CubicInterp(
            mNrm,
            cNrm,
            self.MPC_temp_j,
            self.MPCminNow_j * self.hNrmNow_j,
            self.MPCminNow_j,
        )
        return cFuncUnc

    def makevFunc(self, solution):
        """
        Construct the value function for each current state.

        Parameters
        ----------
        solution : ConsumerSolution
            The solution to the single period consumption-saving problem. Must
            have a consumption function cFunc (using cubic or linear splines) as
            a list with elements corresponding to the current Markov state.  E.g.
            solution.cFunc[0] is the consumption function when in the i=0 Markov
            state this period.

        Returns
        -------
        vFuncNow : [ValueFunc]
            A list of value functions (defined over normalized market resources
            m) for each current period Markov state.
        """
        vFuncNow = []  # Initialize an empty list of value functions
        # Loop over each current period state and construct the value function
        for i in range(self.StateCount):
            # Make state-conditional grids of market resources and consumption
            mNrmMin = self.mNrmMin_list[i]
            mGrid = mNrmMin + self.aXtraGrid
            cGrid = solution.cFunc[i](mGrid)
            aGrid = mGrid - cGrid

            # Calculate end-of-period value at each gridpoint
            EndOfPrdv_all = np.zeros((self.StateCount, self.aXtraGrid.size))
            for j in range(self.StateCount):
                if self.possible_transitions[i, j]:
                    EndOfPrdv_all[j, :] = self.EndOfPrdvFunc_list[j](aGrid)
            EndOfPrdv = np.dot(self.MrkvArray[i, :], EndOfPrdv_all)

            # Calculate (normalized) value and marginal value at each gridpoint
            vNrmNow = self.u(cGrid) + EndOfPrdv
            vPnow = self.uP(cGrid)

            # Make a "decurved" value function with the inverse utility function
            vNvrs = self.uinv(vNrmNow)  # value transformed through inverse utility
            vNvrsP = vPnow * self.uinvP(vNrmNow)
            mNrm_temp = np.insert(mGrid, 0, mNrmMin)  # add the lower bound
            vNvrs = np.insert(vNvrs, 0, 0.0)
            vNvrsP = np.insert(
                vNvrsP, 0, self.MPCmaxEff[i] ** (-self.CRRA / (1.0 - self.CRRA))
            )
            MPCminNvrs = self.MPCminNow[i] ** (-self.CRRA / (1.0 - self.CRRA))
            vNvrsFunc_i = CubicInterp(
                mNrm_temp, vNvrs, vNvrsP, MPCminNvrs * self.hNrmNow[i], MPCminNvrs
            )

            # "Recurve" the decurved value function and add it to the list
            vFunc_i = ValueFunc(vNvrsFunc_i, self.CRRA)
            vFuncNow.append(vFunc_i)
        return vFuncNow


def _solveConsMarkov(
    solution_next,
    IncomeDstn,
    LivPrb,
    DiscFac,
    CRRA,
    Rfree,
    PermGroFac,
    MrkvArray,
    BoroCnstArt,
    aXtraGrid,
    vFuncBool,
    CubicBool,
):
    """
    Solves a single period consumption-saving problem with risky income and
    stochastic transitions between discrete states, in a Markov fashion.  Has
    identical inputs as solveConsIndShock, except for a discrete
    Markov transitionrule MrkvArray.  Markov states can differ in their interest
    factor, permanent growth factor, and income distribution, so the inputs Rfree,
    PermGroFac, and IncomeDstn are arrays or lists specifying those values in each
    (succeeding) Markov state.

    Parameters
    ----------
    solution_next : ConsumerSolution
        The solution to next period's one period problem.
    IncomeDstn_list : [[np.array]]
        A length N list of income distributions in each succeeding Markov
        state.  Each income distribution contains three arrays of floats,
        representing a discrete approximation to the income process at the
        beginning of the succeeding period. Order: event probabilities,
        permanent shocks, transitory shocks.
    LivPrb : float
        Survival probability; likelihood of being alive at the beginning of
        the succeeding period.
    DiscFac : float
        Intertemporal discount factor for future utility.
    CRRA : float
        Coefficient of relative risk aversion.
    Rfree_list : np.array
        Risk free interest factor on end-of-period assets for each Markov
        state in the succeeding period.
    PermGroGac_list : float
        Expected permanent income growth factor at the end of this period
        for each Markov state in the succeeding period.
    MrkvArray : numpy.array
        An NxN array representing a Markov transition matrix between discrete
        states.  The i,j-th element of MrkvArray is the probability of
        moving from state i in period t to state j in period t+1.
    BoroCnstArt: float or None
        Borrowing constraint for the minimum allowable assets to end the
        period with.  If it is less than the natural borrowing constraint,
        then it is irrelevant; BoroCnstArt=None indicates no artificial bor-
        rowing constraint.
    aXtraGrid: np.array
        Array of "extra" end-of-period asset values-- assets above the
        absolute minimum acceptable level.
    vFuncBool: boolean
        An indicator for whether the value function should be computed and
        included in the reported solution.
    CubicBool: boolean
        An indicator for whether the solver should use cubic or linear inter-
        polation.

    Returns
    -------
    solution : ConsumerSolution
        The solution to the single period consumption-saving problem. Includes
        a consumption function cFunc (using cubic or linear splines), a marg-
        inal value function vPfunc, a minimum acceptable level of normalized
        market resources mNrmMin, normalized human wealth hNrm, and bounding
        MPCs MPCmin and MPCmax.  It might also have a value function vFunc
        and marginal marginal value function vPPfunc.  All of these attributes
        are lists or arrays, with elements corresponding to the current
        Markov state.  E.g. solution.cFunc[0] is the consumption function
        when in the i=0 Markov state this period.
    """
    solver = ConsMarkovSolver(
        solution_next,
        IncomeDstn,
        LivPrb,
        DiscFac,
        CRRA,
        Rfree,
        PermGroFac,
        MrkvArray,
        BoroCnstArt,
        aXtraGrid,
        vFuncBool,
        CubicBool,
    )
    solution_now = solver.solve()
    return solution_now


####################################################################################################
####################################################################################################


class MarkovConsumerType(IndShockConsumerType):
    """
    An agent in the Markov consumption-saving model.  His problem is defined by a sequence
    of income distributions, survival probabilities, discount factors, and permanent
    income growth rates, as well as time invariant values for risk aversion, the
    interest rate, the grid of end-of-period assets, and how he is borrowing constrained.
    """

    time_vary_ = IndShockConsumerType.time_vary_ + ["MrkvArray"]
    shock_vars_ = IndShockConsumerType.shock_vars_ + ["MrkvNow"]

    def __init__(self, cycles=1, **kwds):
        IndShockConsumerType.__init__(self, cycles=1, **kwds)
        self.solveOnePeriod = _solveConsMarkov
        self.poststate_vars += ["MrkvNow"]
        if not hasattr(self, "global_markov"):
            self.global_markov = False

    def checkMarkovInputs(self):
        """
        Many parameters used by MarkovConsumerType are arrays.  Make sure those arrays are the
        right shape.

        Parameters
        ----------
        None

        Returns
        -------
        None
        """
        StateCount = self.MrkvArray[0].shape[0]

        # Check that arrays are the right shape
        if not isinstance(self.Rfree, np.ndarray) or self.Rfree.shape != (StateCount,):
            raise ValueError(
                "Rfree not the right shape, it should an array of Rfree of all the states."
            )

        # Check that arrays in lists are the right shape
        for MrkvArray_t in self.MrkvArray:
            if not isinstance(MrkvArray_t, np.ndarray) or MrkvArray_t.shape != (
                StateCount,
                StateCount,
            ):
                raise ValueError(
                    "MrkvArray not the right shape, it should be of the size states*statres."
                )
        for LivPrb_t in self.LivPrb:
            if not isinstance(LivPrb_t, np.ndarray) or LivPrb_t.shape != (StateCount,):
                raise ValueError(
                    "Array in LivPrb is not the right shape, it should be an array of length equal to number of states"
                )
        for PermGroFac_t in self.PermGroFac:
            if not isinstance(PermGroFac_t, np.ndarray) or PermGroFac_t.shape != (
                StateCount,
            ):
                raise ValueError(
                    "Array in PermGroFac is not the right shape, it should be an array of length equal to number of states"
                )

        # Now check the income distribution.
        # Note IncomeDstn is (potentially) time-varying, so it is in time_vary.
        # Therefore it is a list, and each element of that list responds to the income distribution
        # at a particular point in time.  Each income distribution at a point in time should itself
        # be a list, with each element corresponding to the income distribution
        # conditional on a particular Markov state.
        # TODO: should this be a numpy array too?
        for IncomeDstn_t in self.IncomeDstn:
            if not isinstance(IncomeDstn_t, list) or len(IncomeDstn_t) != StateCount:
                raise ValueError(
                    "List in IncomeDstn is not the right length, it should be length equal to number of states"
                )

    def preSolve(self):
        """
        Check to make sure that the inputs that are specific to MarkovConsumerType
        are of the right shape (if arrays) or length (if lists).

        Parameters
        ----------
        None

        Returns
        -------
        None
        """
        AgentType.preSolve(self)
        self.checkMarkovInputs()

    def updateSolutionTerminal(self):
        """
        Update the terminal period solution.  This method should be run when a
        new AgentType is created or when CRRA changes.

        Parameters
        ----------
        none

        Returns
        -------
        none
        """
        IndShockConsumerType.updateSolutionTerminal(self)

        # Make replicated terminal period solution: consume all resources, no human wealth, minimum m is 0
        StateCount = self.MrkvArray[0].shape[0]
        self.solution_terminal.cFunc = StateCount * [self.cFunc_terminal_]
        self.solution_terminal.vFunc = StateCount * [self.solution_terminal.vFunc]
        self.solution_terminal.vPfunc = StateCount * [self.solution_terminal.vPfunc]
        self.solution_terminal.vPPfunc = StateCount * [self.solution_terminal.vPPfunc]
        self.solution_terminal.mNrmMin = np.zeros(StateCount)
        self.solution_terminal.hRto = np.zeros(StateCount)
        self.solution_terminal.MPCmax = np.ones(StateCount)
        self.solution_terminal.MPCmin = np.ones(StateCount)

    def initializeSim(self):
        self.shocks['MrkvNow'] = np.zeros(self.AgentCount,dtype=int)
        IndShockConsumerType.initializeSim(self)
        if (
            self.global_markov
        ):  # Need to initialize markov state to be the same for all agents
            base_draw = Uniform(seed=self.RNG.randint(0, 2 ** 31 - 1)).draw(1)
            Cutoffs = np.cumsum(np.array(self.MrkvPrbsInit))
<<<<<<< HEAD
            self.MrkvNow = np.ones(self.AgentCount) * np.searchsorted(
                Cutoffs, base_draw
            ).astype(int)
        self.MrkvNow = self.MrkvNow.astype(int)
=======
            self.shocks['MrkvNow'] = np.ones(self.AgentCount)*np.searchsorted(Cutoffs,base_draw).astype(int)
        self.shocks['MrkvNow'] = self.shocks['MrkvNow'].astype(int)

>>>>>>> 9bff0b1b

    def resetRNG(self):
        """
        Extended method that ensures random shocks are drawn from the same sequence
        on each simulation, which is important for structural estimation.  This
        method is called automatically by initializeSim().

        Parameters
        ----------
        None

        Returns
        -------
        None
        """
        PerfForesightConsumerType.resetRNG(self)

        # Reset IncomeDstn if it exists (it might not because resetRNG is called at init)
        if hasattr(self, "IncomeDstn"):
            T = len(self.IncomeDstn)
            for t in range(T):
                for dstn in self.IncomeDstn[t]:
                    dstn.reset()

    def simDeath(self):
        """
        Determines which agents die this period and must be replaced.  Uses the sequence in LivPrb
        to determine survival probabilities for each agent.

        Parameters
        ----------
        None

        Returns
        -------
        which_agents : np.array(bool)
            Boolean array of size AgentCount indicating which agents die.
        """
        # Determine who dies
<<<<<<< HEAD
        LivPrb = np.array(self.LivPrb)[
            self.t_cycle - 1, self.MrkvNow
        ]  # Time has already advanced, so look back one
=======
        LivPrb = np.array(self.LivPrb)[self.t_cycle-1,self.shocks['MrkvNow']] # Time has already advanced, so look back one
>>>>>>> 9bff0b1b
        DiePrb = 1.0 - LivPrb
        DeathShks = Uniform(seed=self.RNG.randint(0, 2 ** 31 - 1)).draw(
            N=self.AgentCount
        )
        which_agents = DeathShks < DiePrb
        if self.T_age is not None:  # Kill agents that have lived for too many periods
            too_old = self.t_age >= self.T_age
            which_agents = np.logical_or(which_agents, too_old)
        return which_agents

    def simBirth(self, which_agents):
        """
        Makes new Markov consumer by drawing initial normalized assets, permanent income levels, and
        discrete states. Calls IndShockConsumerType.simBirth, then draws from initial Markov distribution.

        Parameters
        ----------
        which_agents : np.array(Bool)
            Boolean array of size self.AgentCount indicating which agents should be "born".

        Returns
        -------
        None
        """
        IndShockConsumerType.simBirth(
            self, which_agents
        )  # Get initial assets and permanent income
        if (
            not self.global_markov
        ):  # Markov state is not changed if it is set at the global level
            N = np.sum(which_agents)
            base_draws = Uniform(seed=self.RNG.randint(0, 2 ** 31 - 1)).draw(N)
            Cutoffs = np.cumsum(np.array(self.MrkvPrbsInit))
<<<<<<< HEAD
            self.MrkvNow[which_agents] = np.searchsorted(Cutoffs, base_draws).astype(
                int
            )

=======
            self.shocks['MrkvNow'][which_agents] = np.searchsorted(Cutoffs,base_draws).astype(int)
            
            
>>>>>>> 9bff0b1b
    def getMarkovStates(self):
        """
        Draw new Markov states for each agent in the simulated population, using
        the attribute MrkvArray to determine transition probabilities.
        
        Parameters
        ----------
        None

        Returns
        -------
        None
        """
        # Draw random numbers that will be used to determine the next Markov state
        if self.global_markov:
            base_draws = np.ones(self.AgentCount) * Uniform(
                seed=self.RNG.randint(0, 2 ** 31 - 1)
            ).draw(1)
        else:
            base_draws = Uniform(seed=self.RNG.randint(0, 2 ** 31 - 1)).draw(
                self.AgentCount
            )
        dont_change = (
            self.t_age == 0
        )  # Don't change Markov state for those who were just born (unless global_markov)
        if self.t_sim == 0:  # Respect initial distribution of Markov states
            dont_change[:] = True

        # Determine which agents are in which states right now
        J = self.MrkvArray[0].shape[0]
<<<<<<< HEAD
        MrkvPrev = self.MrkvNow
        MrkvNow = np.zeros(self.AgentCount, dtype=int)
        MrkvBoolArray = np.zeros((J, self.AgentCount))
=======
        MrkvPrev = self.shocks['MrkvNow']
        MrkvNow = np.zeros(self.AgentCount,dtype=int)
        MrkvBoolArray = np.zeros((J,self.AgentCount))
>>>>>>> 9bff0b1b
        for j in range(J):
            MrkvBoolArray[j, :] = MrkvPrev == j

        # Draw new Markov states for each agent
        for t in range(self.T_cycle):
            Cutoffs = np.cumsum(self.MrkvArray[t], axis=1)
            right_age = self.t_cycle == t
            for j in range(J):
                these = np.logical_and(right_age, MrkvBoolArray[j, :])
                MrkvNow[these] = np.searchsorted(
                    Cutoffs[j, :], base_draws[these]
                ).astype(int)
        if not self.global_markov:
            MrkvNow[dont_change] = MrkvPrev[dont_change]
<<<<<<< HEAD
        self.MrkvNow = MrkvNow.astype(int)
=======
        self.shocks['MrkvNow'] = MrkvNow.astype(int)
    
>>>>>>> 9bff0b1b

    def getShocks(self):
        """
        Gets new Markov states and permanent and transitory income shocks for this period.  Samples
        from IncomeDstn for each period-state in the cycle.

        Parameters
        ----------
        None

        Returns
        -------
        None
        """
        self.getMarkovStates()
        MrkvNow = self.shocks['MrkvNow']

        # Now get income shocks for each consumer, by cycle-time and discrete state
        PermShkNow = np.zeros(self.AgentCount)  # Initialize shock arrays
        TranShkNow = np.zeros(self.AgentCount)
        for t in range(self.T_cycle):
            for j in range(self.MrkvArray[t].shape[0]):
                these = np.logical_and(t == self.t_cycle, j == MrkvNow)
                N = np.sum(these)
                if N > 0:
                    IncomeDstnNow = self.IncomeDstn[t - 1][
                        j
                    ]  # set current income distribution
                    PermGroFacNow = self.PermGroFac[t - 1][
                        j
                    ]  # and permanent growth factor

                    # Get random draws of income shocks from the discrete distribution
                    EventDraws = IncomeDstnNow.draw_events(N)
                    PermShkNow[these] = (
                        IncomeDstnNow.X[0][EventDraws] * PermGroFacNow
                    )  # permanent "shock" includes expected growth
                    TranShkNow[these] = IncomeDstnNow.X[1][EventDraws]
        newborn = self.t_age == 0
        PermShkNow[newborn] = 1.0
        TranShkNow[newborn] = 1.0
        self.shocks['PermShkNow'] = PermShkNow
        self.shocks['TranShkNow'] = TranShkNow

    def readShocks(self):
        """
        A slight modification of AgentType.readShocks that makes sure that MrkvNow is int, not float.

        Parameters
        ----------
        None

        Returns
        -------
        None
        """
        IndShockConsumerType.readShocks(self)
        self.shocks['MrkvNow'] = self.shocks['MrkvNow'].astype(int)

    def getRfree(self):
        """
        Returns an array of size self.AgentCount with interest factor that varies with discrete state.

        Parameters
        ----------
        None

        Returns
        -------
        RfreeNow : np.array
             Array of size self.AgentCount with risk free interest rate for each agent.
<<<<<<< HEAD
        """
        RfreeNow = self.Rfree[self.MrkvNow]
=======
        '''
        RfreeNow = self.Rfree[self.shocks['MrkvNow']]
>>>>>>> 9bff0b1b
        return RfreeNow

    def getControls(self):
        """
        Calculates consumption for each consumer of this type using the consumption functions.

        Parameters
        ----------
        None

        Returns
        -------
        None
        """
        cNrmNow = np.zeros(self.AgentCount) + np.nan
        MPCnow = np.zeros(self.AgentCount) + np.nan
        J = self.MrkvArray[0].shape[0]

        MrkvBoolArray = np.zeros((J, self.AgentCount), dtype=bool)
        for j in range(J):
<<<<<<< HEAD
            MrkvBoolArray[j, :] = j == self.MrkvNow

=======
            MrkvBoolArray[j,:] = j == self.shocks['MrkvNow']
        
>>>>>>> 9bff0b1b
        for t in range(self.T_cycle):
            right_t = t == self.t_cycle
            for j in range(J):
                these = np.logical_and(right_t, MrkvBoolArray[j, :])
                cNrmNow[these], MPCnow[these] = (
                    self.solution[t].cFunc[j].eval_with_derivative(self.mNrmNow[these])
                )
        self.cNrmNow = cNrmNow
        self.MPCnow = MPCnow

    def calcBoundingValues(self):
        """
        Calculate human wealth plus minimum and maximum MPC in an infinite
        horizon model with only one period repeated indefinitely.  Store results
        as attributes of self.  Human wealth is the present discounted value of
        expected future income after receiving income this period, ignoring mort-
        ality.  The maximum MPC is the limit of the MPC as m --> mNrmMin.  The
        minimum MPC is the limit of the MPC as m --> infty.  Results are all
        np.array with elements corresponding to each Markov state.

        NOT YET IMPLEMENTED FOR THIS CLASS

        Parameters
        ----------
        None

        Returns
        -------
        None
        """
        raise NotImplementedError()

    def makeEulerErrorFunc(self, mMax=100, approx_inc_dstn=True):
        """
        Creates a "normalized Euler error" function for this instance, mapping
        from market resources to "consumption error per dollar of consumption."
        Stores result in attribute eulerErrorFunc as an interpolated function.
        Has option to use approximate income distribution stored in self.IncomeDstn
        or to use a (temporary) very dense approximation.

        NOT YET IMPLEMENTED FOR THIS CLASS

        Parameters
        ----------
        mMax : float
            Maximum normalized market resources for the Euler error function.
        approx_inc_dstn : Boolean
            Indicator for whether to use the approximate discrete income distri-
            bution stored in self.IncomeDstn[0], or to use a very accurate
            discrete approximation instead.  When True, uses approximation in
            IncomeDstn; when False, makes and uses a very dense approximation.

        Returns
        -------
        None
        """
        raise NotImplementedError()<|MERGE_RESOLUTION|>--- conflicted
+++ resolved
@@ -952,16 +952,9 @@
         ):  # Need to initialize markov state to be the same for all agents
             base_draw = Uniform(seed=self.RNG.randint(0, 2 ** 31 - 1)).draw(1)
             Cutoffs = np.cumsum(np.array(self.MrkvPrbsInit))
-<<<<<<< HEAD
-            self.MrkvNow = np.ones(self.AgentCount) * np.searchsorted(
-                Cutoffs, base_draw
-            ).astype(int)
-        self.MrkvNow = self.MrkvNow.astype(int)
-=======
             self.shocks['MrkvNow'] = np.ones(self.AgentCount)*np.searchsorted(Cutoffs,base_draw).astype(int)
         self.shocks['MrkvNow'] = self.shocks['MrkvNow'].astype(int)
 
->>>>>>> 9bff0b1b
 
     def resetRNG(self):
         """
@@ -1001,13 +994,7 @@
             Boolean array of size AgentCount indicating which agents die.
         """
         # Determine who dies
-<<<<<<< HEAD
-        LivPrb = np.array(self.LivPrb)[
-            self.t_cycle - 1, self.MrkvNow
-        ]  # Time has already advanced, so look back one
-=======
         LivPrb = np.array(self.LivPrb)[self.t_cycle-1,self.shocks['MrkvNow']] # Time has already advanced, so look back one
->>>>>>> 9bff0b1b
         DiePrb = 1.0 - LivPrb
         DeathShks = Uniform(seed=self.RNG.randint(0, 2 ** 31 - 1)).draw(
             N=self.AgentCount
@@ -1041,16 +1028,9 @@
             N = np.sum(which_agents)
             base_draws = Uniform(seed=self.RNG.randint(0, 2 ** 31 - 1)).draw(N)
             Cutoffs = np.cumsum(np.array(self.MrkvPrbsInit))
-<<<<<<< HEAD
-            self.MrkvNow[which_agents] = np.searchsorted(Cutoffs, base_draws).astype(
-                int
-            )
-
-=======
             self.shocks['MrkvNow'][which_agents] = np.searchsorted(Cutoffs,base_draws).astype(int)
             
-            
->>>>>>> 9bff0b1b
+
     def getMarkovStates(self):
         """
         Draw new Markov states for each agent in the simulated population, using
@@ -1081,15 +1061,10 @@
 
         # Determine which agents are in which states right now
         J = self.MrkvArray[0].shape[0]
-<<<<<<< HEAD
-        MrkvPrev = self.MrkvNow
-        MrkvNow = np.zeros(self.AgentCount, dtype=int)
-        MrkvBoolArray = np.zeros((J, self.AgentCount))
-=======
         MrkvPrev = self.shocks['MrkvNow']
         MrkvNow = np.zeros(self.AgentCount,dtype=int)
         MrkvBoolArray = np.zeros((J,self.AgentCount))
->>>>>>> 9bff0b1b
+
         for j in range(J):
             MrkvBoolArray[j, :] = MrkvPrev == j
 
@@ -1104,12 +1079,9 @@
                 ).astype(int)
         if not self.global_markov:
             MrkvNow[dont_change] = MrkvPrev[dont_change]
-<<<<<<< HEAD
-        self.MrkvNow = MrkvNow.astype(int)
-=======
+
         self.shocks['MrkvNow'] = MrkvNow.astype(int)
-    
->>>>>>> 9bff0b1b
+
 
     def getShocks(self):
         """
@@ -1181,13 +1153,8 @@
         -------
         RfreeNow : np.array
              Array of size self.AgentCount with risk free interest rate for each agent.
-<<<<<<< HEAD
-        """
-        RfreeNow = self.Rfree[self.MrkvNow]
-=======
-        '''
+        """
         RfreeNow = self.Rfree[self.shocks['MrkvNow']]
->>>>>>> 9bff0b1b
         return RfreeNow
 
     def getControls(self):
@@ -1208,13 +1175,8 @@
 
         MrkvBoolArray = np.zeros((J, self.AgentCount), dtype=bool)
         for j in range(J):
-<<<<<<< HEAD
-            MrkvBoolArray[j, :] = j == self.MrkvNow
-
-=======
             MrkvBoolArray[j,:] = j == self.shocks['MrkvNow']
-        
->>>>>>> 9bff0b1b
+ 
         for t in range(self.T_cycle):
             right_t = t == self.t_cycle
             for j in range(J):
