--- conflicted
+++ resolved
@@ -1003,13 +1003,7 @@
         params.update(kwds)
 
         # Initialize a basic ConsumerType
-<<<<<<< HEAD
-        IndShockConsumerType.__init__(self,
-                                      cycles=cycles,
-                                      **kwds)
-=======
-        IndShockConsumerType.__init__(self, cycles=cycles, time_flow=time_flow, **params)
->>>>>>> 6631c0d3
+        IndShockConsumerType.__init__(self, cycles=cycles, **params)
         self.solveOnePeriod = solveConsGenIncProcess  # idiosyncratic shocks solver with explicit persistent income
 
     def preSolve(self):
@@ -1320,7 +1314,6 @@
 
         GenIncProcessConsumerType.__init__(self,
                          cycles=cycles,
-                         time_flow=time_flow,
                          **params)
 
     def updatepLvlNextFunc(self):
