"""
This file contains classes and functions for representing, solving, and simulating
agents who must allocate their resources among consumption, saving in a risk-free
asset (with a low return), and saving in a risky asset (with higher average return).
"""

from copy import deepcopy

import numpy as np

from HARK import AgentType, NullFunc
from HARK.ConsumptionSaving.ConsIndShockModel import (
    IndShockConsumerType,
    init_idiosyncratic_shocks,
)
from HARK.ConsumptionSaving.ConsRiskyAssetModel import RiskyAssetConsumerType
from HARK.distribution import expected
from HARK.interpolation import (
    BilinearInterp,
    ConstantFunction,
    CubicInterp,
    IdentityFunction,
    LinearInterp,
    LinearInterpOnInterp1D,
    MargValueFuncCRRA,
    ValueFuncCRRA,
)
from HARK.metric import MetricObject
from HARK.rewards import UtilityFuncCRRA


# Define a class to represent the single period solution of the portfolio choice problem
class PortfolioSolution(MetricObject):
    """
    A class for representing the single period solution of the portfolio choice model.

    Parameters
    ----------
    cFuncAdj : Interp1D
        Consumption function over normalized market resources when the agent is able
        to adjust their portfolio shares.
    ShareFuncAdj : Interp1D
        Risky share function over normalized market resources when the agent is able
        to adjust their portfolio shares.
    vFuncAdj : ValueFuncCRRA
        Value function over normalized market resources when the agent is able to
        adjust their portfolio shares.
    vPfuncAdj : MargValueFuncCRRA
        Marginal value function over normalized market resources when the agent is able
        to adjust their portfolio shares.
    cFuncFxd : Interp2D
        Consumption function over normalized market resources and risky portfolio share
        when the agent is NOT able to adjust their portfolio shares, so they are fixed.
    ShareFuncFxd : Interp2D
        Risky share function over normalized market resources and risky portfolio share
        when the agent is NOT able to adjust their portfolio shares, so they are fixed.
        This should always be an IdentityFunc, by definition.
    vFuncFxd : ValueFuncCRRA
        Value function over normalized market resources and risky portfolio share when
        the agent is NOT able to adjust their portfolio shares, so they are fixed.
    dvdmFuncFxd : MargValueFuncCRRA
        Marginal value of mNrm function over normalized market resources and risky
        portfolio share when the agent is NOT able to adjust their portfolio shares,
        so they are fixed.
    dvdsFuncFxd : MargValueFuncCRRA
        Marginal value of Share function over normalized market resources and risky
        portfolio share when the agent is NOT able to adjust their portfolio shares,
        so they are fixed.
    aGrid: np.array
        End-of-period-assets grid used to find the solution.
    Share_adj: np.array
        Optimal portfolio share associated with each aGrid point.
    EndOfPrddvda_adj: np.array
        Marginal value of end-of-period resources associated with each aGrid
        point.
    ShareGrid: np.array
        Grid for the portfolio share that is used to solve the model.
    EndOfPrddvda_fxd: np.array
        Marginal value of end-of-period resources associated with each
        (aGrid x sharegrid) combination, for the agent who can not adjust his
        portfolio.
    AdjustPrb: float
        Probability that the agent will be able to adjust his portfolio
        next period.
    """

    distance_criteria = ["vPfuncAdj"]

    def __init__(
        self,
        cFuncAdj=None,
        ShareFuncAdj=None,
        vFuncAdj=None,
        vPfuncAdj=None,
        cFuncFxd=None,
        ShareFuncFxd=None,
        vFuncFxd=None,
        dvdmFuncFxd=None,
        dvdsFuncFxd=None,
        aGrid=None,
        Share_adj=None,
        EndOfPrddvda_adj=None,
        ShareGrid=None,
        EndOfPrddvda_fxd=None,
        EndOfPrddvds_fxd=None,
        AdjPrb=None,
    ):
        # Change any missing function inputs to NullFunc
        if cFuncAdj is None:
            cFuncAdj = NullFunc()
        if cFuncFxd is None:
            cFuncFxd = NullFunc()
        if ShareFuncAdj is None:
            ShareFuncAdj = NullFunc()
        if ShareFuncFxd is None:
            ShareFuncFxd = NullFunc()
        if vFuncAdj is None:
            vFuncAdj = NullFunc()
        if vFuncFxd is None:
            vFuncFxd = NullFunc()
        if vPfuncAdj is None:
            vPfuncAdj = NullFunc()
        if dvdmFuncFxd is None:
            dvdmFuncFxd = NullFunc()
        if dvdsFuncFxd is None:
            dvdsFuncFxd = NullFunc()

        # Set attributes of self
        self.cFuncAdj = cFuncAdj
        self.cFuncFxd = cFuncFxd
        self.ShareFuncAdj = ShareFuncAdj
        self.ShareFuncFxd = ShareFuncFxd
        self.vFuncAdj = vFuncAdj
        self.vFuncFxd = vFuncFxd
        self.vPfuncAdj = vPfuncAdj
        self.dvdmFuncFxd = dvdmFuncFxd
        self.dvdsFuncFxd = dvdsFuncFxd
        self.aGrid = aGrid
        self.Share_adj = Share_adj
        self.EndOfPrddvda_adj = EndOfPrddvda_adj
        self.ShareGrid = ShareGrid
        self.EndOfPrddvda_fxd = EndOfPrddvda_fxd
        self.EndOfPrddvds_fxd = EndOfPrddvds_fxd
        self.AdjPrb = AdjPrb


class PortfolioConsumerType(RiskyAssetConsumerType):
    """
    A consumer type with a portfolio choice. This agent type has log-normal return
    factors. Their problem is defined by a coefficient of relative risk aversion,
    intertemporal discount factor, risk-free interest factor, and time sequences of
    permanent income growth rate, survival probability, and permanent and transitory
    income shock standard deviations (in logs).  The agent may also invest in a risky
    asset, which has a higher average return than the risk-free asset.  He *might*
    have age-varying beliefs about the risky-return; if he does, then "true" values
    of the risky asset's return distribution must also be specified.
    """

    time_inv_ = deepcopy(RiskyAssetConsumerType.time_inv_)
    time_inv_ = time_inv_ + ["AdjustPrb", "DiscreteShareBool"]

    def __init__(self, verbose=False, quiet=False, **kwds):
        params = init_portfolio.copy()
        params.update(kwds)
        kwds = params

        self.PortfolioBool = True

        # Initialize a basic consumer type
        RiskyAssetConsumerType.__init__(self, verbose=verbose, quiet=quiet, **kwds)

        # Set the solver for the portfolio model, and update various constructed attributes
        self.solve_one_period = solve_one_period_ConsPortfolio
        self.update()

    def pre_solve(self):
        AgentType.pre_solve(self)
        self.update_solution_terminal()

    def update(self):
        RiskyAssetConsumerType.update(self)
        self.update_ShareGrid()
        self.update_ShareLimit()

    def update_solution_terminal(self):
        """
        Solves the terminal period of the portfolio choice problem.  The solution is
        trivial, as usual: consume all market resources, and put nothing in the risky
        asset (because you have nothing anyway).

        Parameters
        ----------
        None

        Returns
        -------
        None
        """
        # Consume all market resources: c_T = m_T
        cFuncAdj_terminal = IdentityFunction()
        cFuncFxd_terminal = IdentityFunction(i_dim=0, n_dims=2)

        # Risky share is irrelevant-- no end-of-period assets; set to zero
        ShareFuncAdj_terminal = ConstantFunction(0.0)
        ShareFuncFxd_terminal = IdentityFunction(i_dim=1, n_dims=2)

        # Value function is simply utility from consuming market resources
        vFuncAdj_terminal = ValueFuncCRRA(cFuncAdj_terminal, self.CRRA)
        vFuncFxd_terminal = ValueFuncCRRA(cFuncFxd_terminal, self.CRRA)

        # Marginal value of market resources is marg utility at the consumption function
        vPfuncAdj_terminal = MargValueFuncCRRA(cFuncAdj_terminal, self.CRRA)
        dvdmFuncFxd_terminal = MargValueFuncCRRA(cFuncFxd_terminal, self.CRRA)
        dvdsFuncFxd_terminal = ConstantFunction(
            0.0
        )  # No future, no marg value of Share

        # Construct the terminal period solution
        self.solution_terminal = PortfolioSolution(
            cFuncAdj=cFuncAdj_terminal,
            ShareFuncAdj=ShareFuncAdj_terminal,
            vFuncAdj=vFuncAdj_terminal,
            vPfuncAdj=vPfuncAdj_terminal,
            cFuncFxd=cFuncFxd_terminal,
            ShareFuncFxd=ShareFuncFxd_terminal,
            vFuncFxd=vFuncFxd_terminal,
            dvdmFuncFxd=dvdmFuncFxd_terminal,
            dvdsFuncFxd=dvdsFuncFxd_terminal,
        )

    def initialize_sim(self):
        """
        Initialize the state of simulation attributes.  Simply calls the same method
        for IndShockConsumerType, then sets the type of AdjustNow to bool.

        Parameters
        ----------
        None

        Returns
        -------
        None
        """
        # these need to be set because "post states",
        # but are a control variable and shock, respectively
        self.controls["Share"] = np.zeros(self.AgentCount)
        RiskyAssetConsumerType.initialize_sim(self)

    def sim_birth(self, which_agents):
        """
        Create new agents to replace ones who have recently died; takes draws of
        initial aNrm and pLvl, as in ConsIndShockModel, then sets Share and Adjust
        to zero as initial values.
        Parameters
        ----------
        which_agents : np.array
            Boolean array of size AgentCount indicating which agents should be "born".

        Returns
        -------
        None
        """
        IndShockConsumerType.sim_birth(self, which_agents)

        self.controls["Share"][which_agents] = 0
        # here a shock is being used as a 'post state'
        self.shocks["Adjust"][which_agents] = False

    def get_controls(self):
        """
        Calculates consumption cNrmNow and risky portfolio share ShareNow using
        the policy functions in the attribute solution.  These are stored as attributes.

        Parameters
        ----------
        None

        Returns
        -------
        None
        """
        cNrmNow = np.zeros(self.AgentCount) + np.nan
        ShareNow = np.zeros(self.AgentCount) + np.nan

        # Loop over each period of the cycle, getting controls separately depending on "age"
        for t in range(self.T_cycle):
            these = t == self.t_cycle

            # Get controls for agents who *can* adjust their portfolio share
            those = np.logical_and(these, self.shocks["Adjust"])
            cNrmNow[those] = self.solution[t].cFuncAdj(self.state_now["mNrm"][those])
            ShareNow[those] = self.solution[t].ShareFuncAdj(
                self.state_now["mNrm"][those]
            )

            # Get Controls for agents who *can't* adjust their portfolio share
            those = np.logical_and(these, np.logical_not(self.shocks["Adjust"]))
            cNrmNow[those] = self.solution[t].cFuncFxd(
                self.state_now["mNrm"][those], ShareNow[those]
            )
            ShareNow[those] = self.solution[t].ShareFuncFxd(
                self.state_now["mNrm"][those], ShareNow[those]
            )

        # Store controls as attributes of self
        self.controls["cNrm"] = cNrmNow
        self.controls["Share"] = ShareNow


<<<<<<< HEAD
class SequentialPortfolioConsumerType(PortfolioConsumerType):
    def __init__(self, verbose=False, quiet=False, **kwds):
        params = init_portfolio.copy()
        params.update(kwds)
        kwds = params

        # Initialize a basic consumer type
        PortfolioConsumerType.__init__(self, verbose=verbose, quiet=quiet, **kwds)

        # Set the solver for the portfolio model, and update various constructed attributes
        self.solve_one_period = make_one_period_oo_solver(ConsSequentialPortfolioSolver)


def calc_m_nrm_next(shocks, b_nrm, perm_gro_fac):
    """Calculate future realizations of market resources mNrm from the income
    shock distribution S and normalized bank balances b.
    """
    return b_nrm / (shocks["PermShk"] * perm_gro_fac) + shocks["TranShk"]


def calc_dvdm_next(
    shocks,
    b_nrm,
    share,
    crra,
    perm_gro_fac,
    adjust_prob,
    vp_func_adj,
    dvdm_func_fxd,
):
    """Evaluate realizations of marginal value of market resources next period,
    based on the income distribution S, values of bank balances bNrm, and
    values of the risky share z.
    """
    mNrm_next = calc_m_nrm_next(shocks, b_nrm, perm_gro_fac)
    dvdmAdj_next = vp_func_adj(mNrm_next)

    if adjust_prob < 1.0:
        # Expand to the same dimensions as mNrm
        Share_next_expanded = share + np.zeros_like(mNrm_next)
        dvdmFxd_next = dvdm_func_fxd(mNrm_next, Share_next_expanded)
        # Combine by adjustment probability
        dvdm_next = adjust_prob * dvdmAdj_next + (1.0 - adjust_prob) * dvdmFxd_next
    else:  # Don't bother evaluating if there's no chance that portfolio share is fixed
        dvdm_next = dvdmAdj_next

    dvdm_next = (shocks["PermShk"] * perm_gro_fac) ** (-crra) * dvdm_next
    return dvdm_next


def calc_dvds_next(
    shocks,
    b_nrm,
    share,
    crra,
    perm_gro_fac,
    adjust_prob,
    dvds_func_fxd,
):
    """Evaluate realizations of marginal value of risky share next period, based
    on the income distribution S, values of bank balances bNrm, and values of
    the risky share z.
    """
    mNrm_next = calc_m_nrm_next(shocks, b_nrm, perm_gro_fac)

    # No marginal value of Share if it's a free choice!
    dvdsAdj_next = np.zeros_like(mNrm_next)

    if adjust_prob < 1.0:
        # Expand to the same dimensions as mNrm
        Share_next_expanded = share + np.zeros_like(mNrm_next)
        dvdsFxd_next = dvds_func_fxd(mNrm_next, Share_next_expanded)
        # Combine by adjustment probability
        dvds_next = adjust_prob * dvdsAdj_next + (1.0 - adjust_prob) * dvdsFxd_next
    else:  # Don't bother evaluating if there's no chance that portfolio share is fixed
        dvds_next = dvdsAdj_next

    dvds_next = (shocks["PermShk"] * perm_gro_fac) ** (1.0 - crra) * dvds_next
    return dvds_next


def calc_dv_next(
    shocks,
    b_nrm,
    share,
    crra,
    perm_gro_fac,
    adjust_prob,
    vp_func_adj,
    dvdm_func_fxd,
    dvds_func_fxd,
):
    mNrm_next = calc_m_nrm_next(shocks, b_nrm, perm_gro_fac)
    dvdmAdj_next = vp_func_adj(mNrm_next)

    # No marginal value of Share if it's a free choice!
    dvdsAdj_next = np.zeros_like(mNrm_next)

    # If there's no chance that portfolio share is fixed, don't bother evaluating
    if adjust_prob >= 1.0:
        return (shocks["PermShk"] * perm_gro_fac) ** (
            -crra
        ) * dvdmAdj_next, dvdsAdj_next

    # Expand to the same dimensions as mNrm
    Share_next_expanded = share + np.zeros_like(mNrm_next)

    dvdmFxd_next = dvdm_func_fxd(mNrm_next, Share_next_expanded)
    dvdsFxd_next = dvds_func_fxd(mNrm_next, Share_next_expanded)

    # Combine by adjustment probability
    dvdm_next = adjust_prob * dvdmAdj_next + (1.0 - adjust_prob) * dvdmFxd_next
    dvds_next = adjust_prob * dvdsAdj_next + (1.0 - adjust_prob) * dvdsFxd_next

    dvdm_next = (shocks["PermShk"] * perm_gro_fac) ** (-crra) * dvdm_next
    dvds_next = (shocks["PermShk"] * perm_gro_fac) ** (1.0 - crra) * dvds_next

    return dvdm_next, dvds_next


# Define functions for calculating end-of-period marginal value
def calc_end_of_prd_dvda(shocks, a_nrm, share, rfree, dvdb_func):
    """Compute end-of-period marginal value of assets at values a, conditional
    on risky asset return S and risky share z.
    """
    # Calculate future realizations of bank balances bNrm
    Rxs = shocks - rfree  # Excess returns
    Rport = rfree + share * Rxs  # Portfolio return
    bNrm_next = Rport * a_nrm

    # Ensure shape concordance
    z_rep = share + np.zeros_like(bNrm_next)

    # Calculate and return dvda
    EndOfPrd_dvda = Rport * dvdb_func(bNrm_next, z_rep)
    return EndOfPrd_dvda


def calc_end_of_prd_dvds(
    shocks,
    a_nrm,
    share,
    rfree,
    dvdb_func,
    dvds_func,
):
    """Compute end-of-period marginal value of risky share at values a, conditional
    on risky asset return S and risky share z.
    """
    # Calculate future realizations of bank balances bNrm
    Rxs = shocks - rfree  # Excess returns
    Rport = rfree + share * Rxs  # Portfolio return
    bNrm_next = Rport * a_nrm

    # Make the shares match the dimension of b, so that it can be vectorized
    z_rep = share + np.zeros_like(bNrm_next)

    # Calculate and return dvds
    EndOfPrd_dvds = Rxs * a_nrm * dvdb_func(bNrm_next, z_rep) + dvds_func(
        bNrm_next, z_rep
    )
    return EndOfPrd_dvds


def calc_end_of_prd_dv(shocks, a_nrm, share, rfree, dvdb_func, dvds_func):
    # Calculate future realizations of bank balances bNrm
    Rxs = shocks - rfree  # Excess returns
    Rport = rfree + share * Rxs  # Portfolio return
    bNrm_next = Rport * a_nrm

    # Ensure shape concordance
    z_rep = np.full_like(bNrm_next, share)

    # Calculate and return dvda
    dvdb = dvdb_func(bNrm_next, z_rep)
    EndOfPrd_dvda = Rport * dvdb
    # Calculate and return dvds
    EndOfPrd_dvds = Rxs * a_nrm * dvdb + dvds_func(bNrm_next, z_rep)

    return EndOfPrd_dvda, EndOfPrd_dvds


def calc_v_intermed(
    shocks,
    b_nrm,
    share,
    crra,
    perm_gro_fac,
    adjust_prob,
    v_func_adj,
    v_func_fxd,
):
    """Calculate "intermediate" value from next period's bank balances, the
    income shocks S, and the risky asset share.
    """
    mNrm_next = calc_m_nrm_next(shocks, b_nrm, perm_gro_fac)

    vAdj_next = v_func_adj(mNrm_next)
    if adjust_prob < 1.0:
        vFxd_next = v_func_fxd(mNrm_next, share)
        # Combine by adjustment probability
        v_next = adjust_prob * vAdj_next + (1.0 - adjust_prob) * vFxd_next
    else:  # Don't bother evaluating if there's no chance that portfolio share is fixed
        v_next = vAdj_next

    v_intermed = (shocks["PermShk"] * perm_gro_fac) ** (1.0 - crra) * v_next
    return v_intermed


def calc_end_of_prd_v(shocks, a_nrm, share, rfree, v_func):
    # Calculate future realizations of bank balances bNrm
    Rxs = shocks - rfree
    Rport = rfree + share * Rxs
    bNrm_next = Rport * a_nrm

    # Make an extended share_next of the same dimension as b_nrm so
    # that the function can be vectorized
    z_rep = share + np.zeros_like(bNrm_next)

    EndOfPrd_v = v_func(bNrm_next, z_rep)
    return EndOfPrd_v


=======
>>>>>>> b4583a82
def solve_one_period_ConsPortfolio(
    solution_next,
    ShockDstn,
    IncShkDstn,
    RiskyDstn,
    LivPrb,
    DiscFac,
    CRRA,
    Rfree,
    PermGroFac,
    BoroCnstArt,
    aXtraGrid,
    ShareGrid,
    AdjustPrb,
    ShareLimit,
    vFuncBool,
    DiscreteShareBool,
    IndepDstnBool,
):
    """Solve one period of a consumption-saving problem with portfolio allocation
    between a riskless and risky asset. This function handles various sub-cases
    or variations on the problem, including the possibility that the agent does
    not necessarily get to update their portfolio share in every period, or that
    they must choose a discrete rather than continuous risky share.

    Parameters
    ----------
    solution_next : PortfolioSolution
        Solution to next period's problem.
    ShockDstn : Distribution
        Joint distribution of permanent income shocks, transitory income shocks,
        and risky returns.  This is only used if the input IndepDstnBool is False,
        indicating that income and return distributions can't be assumed to be
        independent.
    IncShkDstn : Distribution
        Discrete distribution of permanent income shocks and transitory income
        shocks. This is only used if the input IndepDstnBool is True, indicating
        that income and return distributions are independent.
    RiskyDstn : Distribution
       Distribution of risky asset returns. This is only used if the input
       IndepDstnBool is True, indicating that income and return distributions
       are independent.
    LivPrb : float
        Survival probability; likelihood of being alive at the beginning of
        the succeeding period.
    DiscFac : float
        Intertemporal discount factor for future utility.
    CRRA : float
        Coefficient of relative risk aversion.
    Rfree : float
        Risk free interest factor on end-of-period assets.
    PermGroFac : float
        Expected permanent income growth factor at the end of this period.
    BoroCnstArt: float or None
        Borrowing constraint for the minimum allowable assets to end the
        period with.  In this model, it is *required* to be zero.
    aXtraGrid: np.array
        Array of "extra" end-of-period asset values-- assets above the
        absolute minimum acceptable level.
    ShareGrid : np.array
        Array of risky portfolio shares on which to define the interpolation
        of the consumption function when Share is fixed. Also used when the
        risky share choice is specified as discrete rather than continuous.
    AdjustPrb : float
        Probability that the agent will be able to update his portfolio share.
    ShareLimit : float
        Limiting lower bound of risky portfolio share as mNrm approaches infinity.
    vFuncBool: boolean
        An indicator for whether the value function should be computed and
        included in the reported solution.
    DiscreteShareBool : bool
        Indicator for whether risky portfolio share should be optimized on the
        continuous [0,1] interval using the FOC (False), or instead only selected
        from the discrete set of values in ShareGrid (True).  If True, then
        vFuncBool must also be True.
    IndepDstnBool : bool
        Indicator for whether the income and risky return distributions are in-
        dependent of each other, which can speed up the expectations step.

    Returns
    -------
    solution_now : PortfolioSolution
        Solution to this period's problem.

    """
    # Make sure the individual is liquidity constrained.  Allowing a consumer to
    # borrow *and* invest in an asset with unbounded (negative) returns is a bad mix.
    if BoroCnstArt != 0.0:
        raise ValueError("PortfolioConsumerType must have BoroCnstArt=0.0!")

    # Make sure that if risky portfolio share is optimized only discretely, then
    # the value function is also constructed (else this task would be impossible).
    if DiscreteShareBool and (not vFuncBool):
        raise ValueError(
            "PortfolioConsumerType requires vFuncBool to be True when DiscreteShareBool is True!",
        )

    # Define the current period utility function and effective discount factor
    uFunc = UtilityFuncCRRA(CRRA)
    DiscFacEff = DiscFac * LivPrb  # "effective" discount factor

    # Unpack next period's solution for easier access
    vPfuncAdj_next = solution_next.vPfuncAdj
    dvdmFuncFxd_next = solution_next.dvdmFuncFxd
    dvdsFuncFxd_next = solution_next.dvdsFuncFxd
    vFuncAdj_next = solution_next.vFuncAdj
    vFuncFxd_next = solution_next.vFuncFxd

    # Set a flag for whether the natural borrowing constraint is zero, which
    # depends on whether the smallest transitory income shock is zero
    BoroCnstNat_iszero = np.min(IncShkDstn.atoms[1]) == 0.0

    # Prepare to calculate end-of-period marginal values by creating an array
    # of market resources that the agent could have next period, considering
    # the grid of end-of-period assets and the distribution of shocks he might
    # experience next period.

    # Unpack the risky return shock distribution
    Risky_next = RiskyDstn.atoms
    RiskyMax = np.max(Risky_next)
    RiskyMin = np.min(Risky_next)

    # bNrm represents R*a, balances after asset return shocks but before income.
    # This just uses the highest risky return as a rough shifter for the aXtraGrid.
    if BoroCnstNat_iszero:
        aNrmGrid = aXtraGrid
        bNrmGrid = np.insert(RiskyMax * aXtraGrid, 0, RiskyMin * aXtraGrid[0])
    else:
        # Add an asset point at exactly zero
        aNrmGrid = np.insert(aXtraGrid, 0, 0.0)
        bNrmGrid = RiskyMax * np.insert(aXtraGrid, 0, 0.0)

    # Get grid and shock sizes, for easier indexing
    aNrmCount = aNrmGrid.size
    ShareCount = ShareGrid.size

    # If the income shock distribution is independent from the risky return distribution,
    # then taking end-of-period expectations can proceed in a two part process: First,
    # construct an "intermediate" value function by integrating out next period's income
    # shocks, *then* compute end-of-period expectations by integrating out return shocks.
    # This method is lengthy to code, but can be significantly faster.
    if IndepDstnBool:
        # Make tiled arrays to calculate future realizations of mNrm and Share when integrating over IncShkDstn
        bNrmNext, ShareNext = np.meshgrid(bNrmGrid, ShareGrid, indexing="ij")

<<<<<<< HEAD
    # Calculate end-of-period marginal value of assets and shares at each point
    # in aNrm and ShareGrid. Does so by taking expectation of next period marginal
    # values across income and risky return shocks.

    # Calculate intermediate marginal value of bank balances and risky portfolio share
    # by taking expectations over income shocks
    dvdb_intermed, dvds_intermed = expected(
        calc_dv_next,
        IncShkDstn,
        args=(
            bNrmNext,
            ShareNext,
            CRRA,
            PermGroFac,
            AdjustPrb,
            vPfuncAdj_next,
            dvdmFuncFxd_next,
            dvdsFuncFxd_next,
        ),
    )

    dvdbNvrs_intermed = uFunc.derinv(dvdb_intermed, order=(1, 0))
    dvdbNvrsFunc_intermed = BilinearInterp(dvdbNvrs_intermed, bNrmGrid, ShareGrid)
    dvdbFunc_intermed = MargValueFuncCRRA(dvdbNvrsFunc_intermed, CRRA)

    dvdsFunc_intermed = BilinearInterp(dvds_intermed, bNrmGrid, ShareGrid)

    # Make tiled arrays to calculate future realizations of bNrm and Share when integrating over RiskyDstn
    aNrmNow, ShareNext = np.meshgrid(aNrmGrid, ShareGrid, indexing="ij")

    # Evaluate realizations of value and marginal value after asset returns are realized

    # Calculate end-of-period marginal value of assets and risky portfolio share
    # by taking expectations
    EndOfPrd_dvda, EndOfPrd_dvds = DiscFacEff * expected(
        calc_end_of_prd_dv,
        RiskyDstn,
        args=(aNrmNow, ShareNext, Rfree, dvdbFunc_intermed, dvdsFunc_intermed),
    )

    EndOfPrd_dvdaNvrs = uFunc.derinv(EndOfPrd_dvda)

    # Make the end-of-period value function if the value function is requested
    if vFuncBool:
        # Calculate intermediate value by taking expectations over income shocks
        v_intermed = expected(
            calc_v_intermed,
            IncShkDstn,
            args=(
                bNrmNext,
                ShareNext,
                CRRA,
                PermGroFac,
                AdjustPrb,
                vFuncAdj_next,
                vFuncFxd_next,
            ),
        )
=======
        # Define functions that are used internally to evaluate future realizations
        def calc_mNrm_next(S, b):
            """
            Calculate future realizations of market resources mNrm from the income
            shock distribution S and normalized bank balances b.
            """
            return b / (S["PermShk"] * PermGroFac) + S["TranShk"]

        def calc_dvdm_next(S, b, z):
            """
            Evaluate realizations of marginal value of market resources next period,
            based on the income distribution S, values of bank balances bNrm, and
            values of the risky share z.
            """
            mNrm_next = calc_mNrm_next(S, b)
            dvdmAdj_next = vPfuncAdj_next(mNrm_next)

            if AdjustPrb < 1.0:
                # Expand to the same dimensions as mNrm
                Share_next_expanded = z + np.zeros_like(mNrm_next)
                dvdmFxd_next = dvdmFuncFxd_next(mNrm_next, Share_next_expanded)
                # Combine by adjustment probability
                dvdm_next = AdjustPrb * dvdmAdj_next + (1.0 - AdjustPrb) * dvdmFxd_next
            else:  # Don't bother evaluating if there's no chance that portfolio share is fixed
                dvdm_next = dvdmAdj_next

            dvdm_next = (S["PermShk"] * PermGroFac) ** (-CRRA) * dvdm_next
            return dvdm_next

        def calc_dvds_next(S, b, z):
            """
            Evaluate realizations of marginal value of risky share next period, based
            on the income distribution S, values of bank balances bNrm, and values of
            the risky share z.
            """
            mNrm_next = calc_mNrm_next(S, b)

            # No marginal value of Share if it's a free choice!
            dvdsAdj_next = np.zeros_like(mNrm_next)

            if AdjustPrb < 1.0:
                # Expand to the same dimensions as mNrm
                Share_next_expanded = z + np.zeros_like(mNrm_next)
                dvdsFxd_next = dvdsFuncFxd_next(mNrm_next, Share_next_expanded)
                # Combine by adjustment probability
                dvds_next = AdjustPrb * dvdsAdj_next + (1.0 - AdjustPrb) * dvdsFxd_next
            else:  # Don't bother evaluating if there's no chance that portfolio share is fixed
                dvds_next = dvdsAdj_next

            dvds_next = (S["PermShk"] * PermGroFac) ** (1.0 - CRRA) * dvds_next
            return dvds_next

        # Calculate end-of-period marginal value of assets and shares at each point
        # in aNrm and ShareGrid. Does so by taking expectation of next period marginal
        # values across income and risky return shocks.

        # Calculate intermediate marginal value of bank balances by taking expectations over income shocks
        dvdb_intermed = expected(calc_dvdm_next, IncShkDstn, args=(bNrmNext, ShareNext))
        dvdbNvrs_intermed = uFunc.derinv(dvdb_intermed, order=(1, 0))
        dvdbNvrsFunc_intermed = BilinearInterp(dvdbNvrs_intermed, bNrmGrid, ShareGrid)
        dvdbFunc_intermed = MargValueFuncCRRA(dvdbNvrsFunc_intermed, CRRA)

        # Calculate intermediate marginal value of risky portfolio share by taking expectations over income shocks
        dvds_intermed = expected(calc_dvds_next, IncShkDstn, args=(bNrmNext, ShareNext))
        dvdsFunc_intermed = BilinearInterp(dvds_intermed, bNrmGrid, ShareGrid)

        # Make tiled arrays to calculate future realizations of bNrm and Share when integrating over RiskyDstn
        aNrmNow, ShareNext = np.meshgrid(aNrmGrid, ShareGrid, indexing="ij")

        # Define functions for calculating end-of-period marginal value
        def calc_EndOfPrd_dvda(S, a, z):
            """
            Compute end-of-period marginal value of assets at values a, conditional
            on risky asset return S and risky share z.
            """
            # Calculate future realizations of bank balances bNrm
            Rxs = S - Rfree  # Excess returns
            Rport = Rfree + z * Rxs  # Portfolio return
            bNrm_next = Rport * a

            # Ensure shape concordance
            z_rep = z + np.zeros_like(bNrm_next)

            # Calculate and return dvda
            EndOfPrd_dvda = Rport * dvdbFunc_intermed(bNrm_next, z_rep)
            return EndOfPrd_dvda

        def calc_EndOfPrddvds(S, a, z):
            """
            Compute end-of-period marginal value of risky share at values a, conditional
            on risky asset return S and risky share z.
            """
            # Calculate future realizations of bank balances bNrm
            Rxs = S - Rfree  # Excess returns
            Rport = Rfree + z * Rxs  # Portfolio return
            bNrm_next = Rport * a

            # Make the shares match the dimension of b, so that it can be vectorized
            z_rep = z + np.zeros_like(bNrm_next)
>>>>>>> b4583a82

            # Calculate and return dvds
            EndOfPrd_dvds = Rxs * a * dvdbFunc_intermed(
                bNrm_next, z_rep
            ) + dvdsFunc_intermed(bNrm_next, z_rep)
            return EndOfPrd_dvds

<<<<<<< HEAD
        # Calculate end-of-period value by taking expectations
        EndOfPrd_v = DiscFacEff * expected(
            calc_end_of_prd_v,
            RiskyDstn,
            args=(aNrmNow, ShareNext, Rfree, vFunc_intermed),
=======
        # Evaluate realizations of value and marginal value after asset returns are realized

        # Calculate end-of-period marginal value of assets by taking expectations
        EndOfPrd_dvda = DiscFacEff * expected(
            calc_EndOfPrd_dvda, RiskyDstn, args=(aNrmNow, ShareNext)
        )
        EndOfPrd_dvdaNvrs = uFunc.derinv(EndOfPrd_dvda)

        # Calculate end-of-period marginal value of risky portfolio share by taking expectations
        EndOfPrd_dvds = DiscFacEff * expected(
            calc_EndOfPrddvds, RiskyDstn, args=(aNrmNow, ShareNext)
        )

        # Make the end-of-period value function if the value function is requested
        if vFuncBool:

            def calc_v_intermed(S, b, z):
                """
                Calculate "intermediate" value from next period's bank balances, the
                income shocks S, and the risky asset share.
                """
                mNrm_next = calc_mNrm_next(S, b)

                vAdj_next = vFuncAdj_next(mNrm_next)
                if AdjustPrb < 1.0:
                    vFxd_next = vFuncFxd_next(mNrm_next, z)
                    # Combine by adjustment probability
                    v_next = AdjustPrb * vAdj_next + (1.0 - AdjustPrb) * vFxd_next
                else:  # Don't bother evaluating if there's no chance that portfolio share is fixed
                    v_next = vAdj_next

                v_intermed = (S["PermShk"] * PermGroFac) ** (1.0 - CRRA) * v_next
                return v_intermed

            # Calculate intermediate value by taking expectations over income shocks
            v_intermed = expected(
                calc_v_intermed, IncShkDstn, args=(bNrmNext, ShareNext)
            )

            # Construct the "intermediate value function" for this period
            vNvrs_intermed = uFunc.inv(v_intermed)
            vNvrsFunc_intermed = BilinearInterp(vNvrs_intermed, bNrmGrid, ShareGrid)
            vFunc_intermed = ValueFuncCRRA(vNvrsFunc_intermed, CRRA)

            def calc_EndOfPrd_v(S, a, z):
                # Calculate future realizations of bank balances bNrm
                Rxs = S - Rfree
                Rport = Rfree + z * Rxs
                bNrm_next = Rport * a

                # Make an extended share_next of the same dimension as b_nrm so
                # that the function can be vectorized
                z_rep = z + np.zeros_like(bNrm_next)

                EndOfPrd_v = vFunc_intermed(bNrm_next, z_rep)
                return EndOfPrd_v

            # Calculate end-of-period value by taking expectations
            EndOfPrd_v = DiscFacEff * expected(
                calc_EndOfPrd_v, RiskyDstn, args=(aNrmNow, ShareNext)
            )
            EndOfPrd_vNvrs = uFunc.inv(EndOfPrd_v)

            # Now make an end-of-period value function over aNrm and Share
            EndOfPrd_vNvrsFunc = BilinearInterp(EndOfPrd_vNvrs, aNrmGrid, ShareGrid)
            EndOfPrd_vFunc = ValueFuncCRRA(EndOfPrd_vNvrsFunc, CRRA)
            # This will be used later to make the value function for this period

    # If the income shock distribution and risky return distribution are *NOT*
    # independent, then computation of end-of-period expectations are simpler in
    # code, but might take longer to execute
    else:
        # Make tiled arrays to calculate future realizations of mNrm and Share when integrating over IncShkDstn
        aNrmNow, ShareNext = np.meshgrid(aNrmGrid, ShareGrid, indexing="ij")

        # Define functions that are used internally to evaluate future realizations
        def calc_mNrm_next(S, a, z):
            """
            Calculate future realizations of market resources mNrm from the shock
            distribution S, normalized end-of-period assets a, and risky share z.
            """
            # Calculate future realizations of bank balances bNrm
            Rxs = S["Risky"] - Rfree
            Rport = Rfree + z * Rxs
            bNrm_next = Rport * a
            mNrm_next = bNrm_next / (S["PermShk"] * PermGroFac) + S["TranShk"]
            return mNrm_next

        def calc_EndOfPrd_dvdx(S, a, z):
            """
            Evaluate end-of-period marginal value of assets and risky share based
            on the shock distribution S, values of bend of period assets a, and
            risky share z.
            """
            mNrm_next = calc_mNrm_next(S, a, z)
            Rxs = S["Risky"] - Rfree
            Rport = Rfree + z * Rxs
            dvdmAdj_next = vPfuncAdj_next(mNrm_next)
            # No marginal value of Share if it's a free choice!
            dvdsAdj_next = np.zeros_like(mNrm_next)

            if AdjustPrb < 1.0:
                # Expand to the same dimensions as mNrm
                Share_next_expanded = z + np.zeros_like(mNrm_next)
                dvdmFxd_next = dvdmFuncFxd_next(mNrm_next, Share_next_expanded)
                dvdsFxd_next = dvdsFuncFxd_next(mNrm_next, Share_next_expanded)
                # Combine by adjustment probability
                dvdm_next = AdjustPrb * dvdmAdj_next + (1.0 - AdjustPrb) * dvdmFxd_next
                dvds_next = AdjustPrb * dvdsAdj_next + (1.0 - AdjustPrb) * dvdsFxd_next
            else:  # Don't bother evaluating if there's no chance that portfolio share is fixed
                dvdm_next = dvdmAdj_next
                dvds_next = dvdsAdj_next

            EndOfPrd_dvda = Rport * (S["PermShk"] * PermGroFac) ** (-CRRA) * dvdm_next
            EndOfPrd_dvds = (
                Rxs * a * (S["PermShk"] * PermGroFac) ** (-CRRA) * dvdm_next
                + (S["PermShk"] * PermGroFac) ** (1 - CRRA) * dvds_next
            )

            return EndOfPrd_dvda, EndOfPrd_dvds

        def calc_EndOfPrd_v(S, a, z):
            """
            Evaluate end-of-period value, based on the shock distribution S, values
            of bank balances bNrm, and values of the risky share z.
            """
            mNrm_next = calc_mNrm_next(S, a, z)
            vAdj_next = vFuncAdj_next(mNrm_next)

            if AdjustPrb < 1.0:
                # Expand to the same dimensions as mNrm
                Share_next_expanded = z + np.zeros_like(mNrm_next)
                vFxd_next = vFuncFxd_next(mNrm_next, Share_next_expanded)
                # Combine by adjustment probability
                v_next = AdjustPrb * vAdj_next + (1.0 - AdjustPrb) * vFxd_next
            else:  # Don't bother evaluating if there's no chance that portfolio share is fixed
                v_next = vAdj_next

            EndOfPrd_v = (S["PermShk"] * PermGroFac) ** (1.0 - CRRA) * v_next
            return EndOfPrd_v

        # Evaluate realizations of value and marginal value after asset returns are realized

        # Calculate end-of-period marginal value of assets and risky share by taking expectations
        EndOfPrd_dvda, EndOfPrd_dvds = DiscFacEff * expected(
            calc_EndOfPrd_dvdx, ShockDstn, args=(aNrmNow, ShareNext)
>>>>>>> b4583a82
        )
        EndOfPrd_dvdaNvrs = uFunc.derinv(EndOfPrd_dvda)

        # Construct the end-of-period value function if requested
        if vFuncBool:
            # Calculate end-of-period value, its derivative, and their pseudo-inverse
            EndOfPrd_v = DiscFacEff * expected(
                calc_EndOfPrd_v, ShockDstn, args=(aNrmNow, ShareNext)
            )
            EndOfPrd_vNvrs = uFunc.inv(EndOfPrd_v)

            # value transformed through inverse utility
            EndOfPrd_vNvrsP = EndOfPrd_dvda * uFunc.derinv(EndOfPrd_v, order=(0, 1))

            # Construct the end-of-period value function
            EndOfPrd_vNvrsFunc_by_Share = []
            for j in range(ShareCount):
                EndOfPrd_vNvrsFunc_by_Share.append(
                    CubicInterp(
                        aNrmNow[:, j], EndOfPrd_vNvrs[:, j], EndOfPrd_vNvrsP[:, j]
                    )
                )
            EndOfPrd_vNvrsFunc = LinearInterpOnInterp1D(
                EndOfPrd_vNvrsFunc_by_Share, ShareGrid
            )
            EndOfPrd_vFunc = ValueFuncCRRA(EndOfPrd_vNvrsFunc, CRRA)

    # Find the optimal risky asset share either by choosing the best value among
    # the discrete grid choices, or by satisfying the FOC with equality (continuous)
    if DiscreteShareBool:
        # If we're restricted to discrete choices, then portfolio share is
        # the one with highest value for each aNrm gridpoint
        opt_idx = np.argmax(EndOfPrd_v, axis=1)
        ShareAdj_now = ShareGrid[opt_idx]

        # Take cNrm at that index as well... and that's it!
        cNrmAdj_now = EndOfPrd_dvdaNvrs[np.arange(aNrmCount), opt_idx]

    else:
        # Now find the optimal (continuous) risky share on [0,1] by solving the first
        # order condition EndOfPrd_dvds == 0.
        FOC_s = EndOfPrd_dvds  # Relabel for convenient typing

        # For each value of aNrm, find the value of Share such that FOC_s == 0
        crossing = np.logical_and(FOC_s[:, 1:] <= 0.0, FOC_s[:, :-1] >= 0.0)
        share_idx = np.argmax(crossing, axis=1)
        # This represents the index of the segment of the share grid where dvds flips
        # from positive to negative, indicating that there's a zero *on* the segment

        # Calculate the fractional distance between those share gridpoints where the
        # zero should be found, assuming a linear function; call it alpha
        a_idx = np.arange(aNrmCount)
        bot_s = ShareGrid[share_idx]
        top_s = ShareGrid[share_idx + 1]
        bot_f = FOC_s[a_idx, share_idx]
        top_f = FOC_s[a_idx, share_idx + 1]
        bot_c = EndOfPrd_dvdaNvrs[a_idx, share_idx]
        top_c = EndOfPrd_dvdaNvrs[a_idx, share_idx + 1]
        alpha = 1.0 - top_f / (top_f - bot_f)

        # Calculate the continuous optimal risky share and optimal consumption
        ShareAdj_now = (1.0 - alpha) * bot_s + alpha * top_s
        cNrmAdj_now = (1.0 - alpha) * bot_c + alpha * top_c

        # If agent wants to put more than 100% into risky asset, he is constrained.
        # Likewise if he wants to put less than 0% into risky asset, he is constrained.
        constrained_top = FOC_s[:, -1] > 0.0
        constrained_bot = FOC_s[:, 0] < 0.0

        # Apply those constraints to both risky share and consumption (but lower
        # constraint should never be relevant)
        ShareAdj_now[constrained_top] = 1.0
        ShareAdj_now[constrained_bot] = 0.0
        cNrmAdj_now[constrained_top] = EndOfPrd_dvdaNvrs[constrained_top, -1]
        cNrmAdj_now[constrained_bot] = EndOfPrd_dvdaNvrs[constrained_bot, 0]

    # When the natural borrowing constraint is *not* zero, then aNrm=0 is in the
    # grid, but there's no way to "optimize" the portfolio if a=0, and consumption
    # can't depend on the risky share if it doesn't meaningfully exist. Apply
    # a small fix to the bottom gridpoint (aNrm=0) when this happens.
    if not BoroCnstNat_iszero:
        ShareAdj_now[0] = 1.0
        cNrmAdj_now[0] = EndOfPrd_dvdaNvrs[0, -1]

    # Construct functions characterizing the solution for this period

    # Calculate the endogenous mNrm gridpoints when the agent adjusts his portfolio,
    # then construct the consumption function when the agent can adjust his share
    mNrmAdj_now = np.insert(aNrmGrid + cNrmAdj_now, 0, 0.0)
    cNrmAdj_now = np.insert(cNrmAdj_now, 0, 0.0)
    cFuncAdj_now = LinearInterp(mNrmAdj_now, cNrmAdj_now)

    # Construct the marginal value (of mNrm) function when the agent can adjust
    vPfuncAdj_now = MargValueFuncCRRA(cFuncAdj_now, CRRA)

    # Construct the consumption function when the agent *can't* adjust the risky
    # share, as well as the marginal value of Share function
    cFuncFxd_by_Share = []
    dvdsFuncFxd_by_Share = []
    for j in range(ShareCount):
        cNrmFxd_temp = np.insert(EndOfPrd_dvdaNvrs[:, j], 0, 0.0)
        mNrmFxd_temp = np.insert(aNrmGrid + cNrmFxd_temp[1:], 0, 0.0)
        dvdsFxd_temp = np.insert(EndOfPrd_dvds[:, j], 0, EndOfPrd_dvds[0, j])
        cFuncFxd_by_Share.append(LinearInterp(mNrmFxd_temp, cNrmFxd_temp))
        dvdsFuncFxd_by_Share.append(LinearInterp(mNrmFxd_temp, dvdsFxd_temp))
    cFuncFxd_now = LinearInterpOnInterp1D(cFuncFxd_by_Share, ShareGrid)
    dvdsFuncFxd_now = LinearInterpOnInterp1D(dvdsFuncFxd_by_Share, ShareGrid)

    # The share function when the agent can't adjust his portfolio is trivial
    ShareFuncFxd_now = IdentityFunction(i_dim=1, n_dims=2)

    # Construct the marginal value of mNrm function when the agent can't adjust his share
    dvdmFuncFxd_now = MargValueFuncCRRA(cFuncFxd_now, CRRA)

    # Construct the optimal risky share function when adjusting is possible.
    # The interpolation method depends on whether the choice is discrete or continuous.
    if DiscreteShareBool:
        # If the share choice is discrete, the "interpolated" share function acts
        # like a step function, with jumps at the midpoints of mNrm gridpoints.
        # Because an actual step function would break our (assumed continuous) linear
        # interpolator, there's a *tiny* region with extremely high slope.
        mNrmAdj_mid = (mNrmAdj_now[2:] + mNrmAdj_now[1:-1]) / 2
        mNrmAdj_plus = mNrmAdj_mid * (1.0 + 1e-12)
        mNrmAdj_comb = (np.transpose(np.vstack((mNrmAdj_mid, mNrmAdj_plus)))).flatten()
        mNrmAdj_comb = np.append(np.insert(mNrmAdj_comb, 0, 0.0), mNrmAdj_now[-1])
        Share_comb = (np.transpose(np.vstack((ShareAdj_now, ShareAdj_now)))).flatten()
        ShareFuncAdj_now = LinearInterp(mNrmAdj_comb, Share_comb)

    else:
        # If the share choice is continuous, just make an ordinary interpolating function
        if BoroCnstNat_iszero:
            Share_lower_bound = ShareLimit
        else:
            Share_lower_bound = 1.0
        ShareAdj_now = np.insert(ShareAdj_now, 0, Share_lower_bound)
        ShareFuncAdj_now = LinearInterp(mNrmAdj_now, ShareAdj_now, ShareLimit, 0.0)

    # This is a point at which (a,c,share) have consistent length. Take the
    # snapshot for storing the grid and values in the solution.
    save_points = {
        "a": deepcopy(aNrmGrid),
        "eop_dvda_adj": uFunc.der(cNrmAdj_now),
        "share_adj": deepcopy(ShareAdj_now),
        "share_grid": deepcopy(ShareGrid),
        "eop_dvda_fxd": uFunc.der(EndOfPrd_dvda),
        "eop_dvds_fxd": EndOfPrd_dvds,
    }

    # Add the value function if requested
    if vFuncBool:
        # Create the value functions for this period, defined over market resources
        # mNrm when agent can adjust his portfolio, and over market resources and
        # fixed share when agent can not adjust his portfolio.

        # Construct the value function when the agent can adjust his portfolio
        mNrm_temp = aXtraGrid  # Just use aXtraGrid as our grid of mNrm values
        cNrm_temp = cFuncAdj_now(mNrm_temp)
        aNrm_temp = np.maximum(mNrm_temp - cNrm_temp, 0.0)  # Fix tiny violations
        Share_temp = ShareFuncAdj_now(mNrm_temp)
        v_temp = uFunc(cNrm_temp) + EndOfPrd_vFunc(aNrm_temp, Share_temp)
        vNvrs_temp = uFunc.inv(v_temp)
        vNvrsP_temp = uFunc.der(cNrm_temp) * uFunc.inverse(v_temp, order=(0, 1))
        vNvrsFuncAdj = CubicInterp(
            np.insert(mNrm_temp, 0, 0.0),  # x_list
            np.insert(vNvrs_temp, 0, 0.0),  # f_list
            np.insert(vNvrsP_temp, 0, vNvrsP_temp[0]),  # dfdx_list
        )
        # Re-curve the pseudo-inverse value function
        vFuncAdj_now = ValueFuncCRRA(vNvrsFuncAdj, CRRA)

        # Construct the value function when the agent *can't* adjust his portfolio
        mNrm_temp, Share_temp = np.meshgrid(aXtraGrid, ShareGrid)
        cNrm_temp = cFuncFxd_now(mNrm_temp, Share_temp)
        aNrm_temp = mNrm_temp - cNrm_temp
        v_temp = uFunc(cNrm_temp) + EndOfPrd_vFunc(aNrm_temp, Share_temp)
        vNvrs_temp = uFunc.inv(v_temp)
        vNvrsP_temp = uFunc.der(cNrm_temp) * uFunc.inverse(v_temp, order=(0, 1))
        vNvrsFuncFxd_by_Share = []
        for j in range(ShareCount):
            vNvrsFuncFxd_by_Share.append(
                CubicInterp(
                    np.insert(mNrm_temp[:, 0], 0, 0.0),  # x_list
                    np.insert(vNvrs_temp[:, j], 0, 0.0),  # f_list
                    np.insert(vNvrsP_temp[:, j], 0, vNvrsP_temp[j, 0]),  # dfdx_list
                ),
            )
        vNvrsFuncFxd = LinearInterpOnInterp1D(vNvrsFuncFxd_by_Share, ShareGrid)
        vFuncFxd_now = ValueFuncCRRA(vNvrsFuncFxd, CRRA)

    else:  # If vFuncBool is False, fill in dummy values
        vFuncAdj_now = NullFunc()
        vFuncFxd_now = NullFunc()

    # Package and return the solution
    solution_now = PortfolioSolution(
        cFuncAdj=cFuncAdj_now,
        ShareFuncAdj=ShareFuncAdj_now,
        vPfuncAdj=vPfuncAdj_now,
        vFuncAdj=vFuncAdj_now,
        cFuncFxd=cFuncFxd_now,
        ShareFuncFxd=ShareFuncFxd_now,
        dvdmFuncFxd=dvdmFuncFxd_now,
        dvdsFuncFxd=dvdsFuncFxd_now,
        vFuncFxd=vFuncFxd_now,
        AdjPrb=AdjustPrb,
        # WHAT IS THIS STUFF FOR??
        aGrid=save_points["a"],
        Share_adj=save_points["share_adj"],
        EndOfPrddvda_adj=save_points["eop_dvda_adj"],
        ShareGrid=save_points["share_grid"],
        EndOfPrddvda_fxd=save_points["eop_dvda_fxd"],
        EndOfPrddvds_fxd=save_points["eop_dvds_fxd"],
    )
    return solution_now


# Make a dictionary to specify a portfolio choice consumer type
init_portfolio = init_idiosyncratic_shocks.copy()
init_portfolio["RiskyAvg"] = 1.08  # Average return of the risky asset
init_portfolio["RiskyStd"] = 0.20  # Standard deviation of (log) risky returns
# Number of integration nodes to use in approximation of risky returns
init_portfolio["RiskyCount"] = 5
# Number of discrete points in the risky share approximation
init_portfolio["ShareCount"] = 25
# Probability that the agent can adjust their risky portfolio share each period
init_portfolio["AdjustPrb"] = 1.0
# Flag for whether to optimize risky share on a discrete grid only
init_portfolio["DiscreteShareBool"] = False

# Adjust some of the existing parameters in the dictionary
init_portfolio["aXtraMax"] = 100  # Make the grid of assets go much higher...
init_portfolio["aXtraCount"] = 200  # ...and include many more gridpoints...
# ...which aren't so clustered at the bottom
init_portfolio["aXtraNestFac"] = 1
# Artificial borrowing constraint must be turned on
init_portfolio["BoroCnstArt"] = 0.0
# Results are more interesting with higher risk aversion
init_portfolio["CRRA"] = 5.0
init_portfolio["DiscFac"] = 0.90  # And also lower patience<|MERGE_RESOLUTION|>--- conflicted
+++ resolved
@@ -307,232 +307,6 @@
         self.controls["Share"] = ShareNow
 
 
-<<<<<<< HEAD
-class SequentialPortfolioConsumerType(PortfolioConsumerType):
-    def __init__(self, verbose=False, quiet=False, **kwds):
-        params = init_portfolio.copy()
-        params.update(kwds)
-        kwds = params
-
-        # Initialize a basic consumer type
-        PortfolioConsumerType.__init__(self, verbose=verbose, quiet=quiet, **kwds)
-
-        # Set the solver for the portfolio model, and update various constructed attributes
-        self.solve_one_period = make_one_period_oo_solver(ConsSequentialPortfolioSolver)
-
-
-def calc_m_nrm_next(shocks, b_nrm, perm_gro_fac):
-    """Calculate future realizations of market resources mNrm from the income
-    shock distribution S and normalized bank balances b.
-    """
-    return b_nrm / (shocks["PermShk"] * perm_gro_fac) + shocks["TranShk"]
-
-
-def calc_dvdm_next(
-    shocks,
-    b_nrm,
-    share,
-    crra,
-    perm_gro_fac,
-    adjust_prob,
-    vp_func_adj,
-    dvdm_func_fxd,
-):
-    """Evaluate realizations of marginal value of market resources next period,
-    based on the income distribution S, values of bank balances bNrm, and
-    values of the risky share z.
-    """
-    mNrm_next = calc_m_nrm_next(shocks, b_nrm, perm_gro_fac)
-    dvdmAdj_next = vp_func_adj(mNrm_next)
-
-    if adjust_prob < 1.0:
-        # Expand to the same dimensions as mNrm
-        Share_next_expanded = share + np.zeros_like(mNrm_next)
-        dvdmFxd_next = dvdm_func_fxd(mNrm_next, Share_next_expanded)
-        # Combine by adjustment probability
-        dvdm_next = adjust_prob * dvdmAdj_next + (1.0 - adjust_prob) * dvdmFxd_next
-    else:  # Don't bother evaluating if there's no chance that portfolio share is fixed
-        dvdm_next = dvdmAdj_next
-
-    dvdm_next = (shocks["PermShk"] * perm_gro_fac) ** (-crra) * dvdm_next
-    return dvdm_next
-
-
-def calc_dvds_next(
-    shocks,
-    b_nrm,
-    share,
-    crra,
-    perm_gro_fac,
-    adjust_prob,
-    dvds_func_fxd,
-):
-    """Evaluate realizations of marginal value of risky share next period, based
-    on the income distribution S, values of bank balances bNrm, and values of
-    the risky share z.
-    """
-    mNrm_next = calc_m_nrm_next(shocks, b_nrm, perm_gro_fac)
-
-    # No marginal value of Share if it's a free choice!
-    dvdsAdj_next = np.zeros_like(mNrm_next)
-
-    if adjust_prob < 1.0:
-        # Expand to the same dimensions as mNrm
-        Share_next_expanded = share + np.zeros_like(mNrm_next)
-        dvdsFxd_next = dvds_func_fxd(mNrm_next, Share_next_expanded)
-        # Combine by adjustment probability
-        dvds_next = adjust_prob * dvdsAdj_next + (1.0 - adjust_prob) * dvdsFxd_next
-    else:  # Don't bother evaluating if there's no chance that portfolio share is fixed
-        dvds_next = dvdsAdj_next
-
-    dvds_next = (shocks["PermShk"] * perm_gro_fac) ** (1.0 - crra) * dvds_next
-    return dvds_next
-
-
-def calc_dv_next(
-    shocks,
-    b_nrm,
-    share,
-    crra,
-    perm_gro_fac,
-    adjust_prob,
-    vp_func_adj,
-    dvdm_func_fxd,
-    dvds_func_fxd,
-):
-    mNrm_next = calc_m_nrm_next(shocks, b_nrm, perm_gro_fac)
-    dvdmAdj_next = vp_func_adj(mNrm_next)
-
-    # No marginal value of Share if it's a free choice!
-    dvdsAdj_next = np.zeros_like(mNrm_next)
-
-    # If there's no chance that portfolio share is fixed, don't bother evaluating
-    if adjust_prob >= 1.0:
-        return (shocks["PermShk"] * perm_gro_fac) ** (
-            -crra
-        ) * dvdmAdj_next, dvdsAdj_next
-
-    # Expand to the same dimensions as mNrm
-    Share_next_expanded = share + np.zeros_like(mNrm_next)
-
-    dvdmFxd_next = dvdm_func_fxd(mNrm_next, Share_next_expanded)
-    dvdsFxd_next = dvds_func_fxd(mNrm_next, Share_next_expanded)
-
-    # Combine by adjustment probability
-    dvdm_next = adjust_prob * dvdmAdj_next + (1.0 - adjust_prob) * dvdmFxd_next
-    dvds_next = adjust_prob * dvdsAdj_next + (1.0 - adjust_prob) * dvdsFxd_next
-
-    dvdm_next = (shocks["PermShk"] * perm_gro_fac) ** (-crra) * dvdm_next
-    dvds_next = (shocks["PermShk"] * perm_gro_fac) ** (1.0 - crra) * dvds_next
-
-    return dvdm_next, dvds_next
-
-
-# Define functions for calculating end-of-period marginal value
-def calc_end_of_prd_dvda(shocks, a_nrm, share, rfree, dvdb_func):
-    """Compute end-of-period marginal value of assets at values a, conditional
-    on risky asset return S and risky share z.
-    """
-    # Calculate future realizations of bank balances bNrm
-    Rxs = shocks - rfree  # Excess returns
-    Rport = rfree + share * Rxs  # Portfolio return
-    bNrm_next = Rport * a_nrm
-
-    # Ensure shape concordance
-    z_rep = share + np.zeros_like(bNrm_next)
-
-    # Calculate and return dvda
-    EndOfPrd_dvda = Rport * dvdb_func(bNrm_next, z_rep)
-    return EndOfPrd_dvda
-
-
-def calc_end_of_prd_dvds(
-    shocks,
-    a_nrm,
-    share,
-    rfree,
-    dvdb_func,
-    dvds_func,
-):
-    """Compute end-of-period marginal value of risky share at values a, conditional
-    on risky asset return S and risky share z.
-    """
-    # Calculate future realizations of bank balances bNrm
-    Rxs = shocks - rfree  # Excess returns
-    Rport = rfree + share * Rxs  # Portfolio return
-    bNrm_next = Rport * a_nrm
-
-    # Make the shares match the dimension of b, so that it can be vectorized
-    z_rep = share + np.zeros_like(bNrm_next)
-
-    # Calculate and return dvds
-    EndOfPrd_dvds = Rxs * a_nrm * dvdb_func(bNrm_next, z_rep) + dvds_func(
-        bNrm_next, z_rep
-    )
-    return EndOfPrd_dvds
-
-
-def calc_end_of_prd_dv(shocks, a_nrm, share, rfree, dvdb_func, dvds_func):
-    # Calculate future realizations of bank balances bNrm
-    Rxs = shocks - rfree  # Excess returns
-    Rport = rfree + share * Rxs  # Portfolio return
-    bNrm_next = Rport * a_nrm
-
-    # Ensure shape concordance
-    z_rep = np.full_like(bNrm_next, share)
-
-    # Calculate and return dvda
-    dvdb = dvdb_func(bNrm_next, z_rep)
-    EndOfPrd_dvda = Rport * dvdb
-    # Calculate and return dvds
-    EndOfPrd_dvds = Rxs * a_nrm * dvdb + dvds_func(bNrm_next, z_rep)
-
-    return EndOfPrd_dvda, EndOfPrd_dvds
-
-
-def calc_v_intermed(
-    shocks,
-    b_nrm,
-    share,
-    crra,
-    perm_gro_fac,
-    adjust_prob,
-    v_func_adj,
-    v_func_fxd,
-):
-    """Calculate "intermediate" value from next period's bank balances, the
-    income shocks S, and the risky asset share.
-    """
-    mNrm_next = calc_m_nrm_next(shocks, b_nrm, perm_gro_fac)
-
-    vAdj_next = v_func_adj(mNrm_next)
-    if adjust_prob < 1.0:
-        vFxd_next = v_func_fxd(mNrm_next, share)
-        # Combine by adjustment probability
-        v_next = adjust_prob * vAdj_next + (1.0 - adjust_prob) * vFxd_next
-    else:  # Don't bother evaluating if there's no chance that portfolio share is fixed
-        v_next = vAdj_next
-
-    v_intermed = (shocks["PermShk"] * perm_gro_fac) ** (1.0 - crra) * v_next
-    return v_intermed
-
-
-def calc_end_of_prd_v(shocks, a_nrm, share, rfree, v_func):
-    # Calculate future realizations of bank balances bNrm
-    Rxs = shocks - rfree
-    Rport = rfree + share * Rxs
-    bNrm_next = Rport * a_nrm
-
-    # Make an extended share_next of the same dimension as b_nrm so
-    # that the function can be vectorized
-    z_rep = share + np.zeros_like(bNrm_next)
-
-    EndOfPrd_v = v_func(bNrm_next, z_rep)
-    return EndOfPrd_v
-
-
-=======
->>>>>>> b4583a82
 def solve_one_period_ConsPortfolio(
     solution_next,
     ShockDstn,
@@ -552,7 +326,8 @@
     DiscreteShareBool,
     IndepDstnBool,
 ):
-    """Solve one period of a consumption-saving problem with portfolio allocation
+    """
+    Solve one period of a consumption-saving problem with portfolio allocation
     between a riskless and risky asset. This function handles various sub-cases
     or variations on the problem, including the possibility that the agent does
     not necessarily get to update their portfolio share in every period, or that
@@ -616,7 +391,6 @@
     -------
     solution_now : PortfolioSolution
         Solution to this period's problem.
-
     """
     # Make sure the individual is liquidity constrained.  Allowing a consumer to
     # borrow *and* invest in an asset with unbounded (negative) returns is a bad mix.
@@ -627,7 +401,7 @@
     # the value function is also constructed (else this task would be impossible).
     if DiscreteShareBool and (not vFuncBool):
         raise ValueError(
-            "PortfolioConsumerType requires vFuncBool to be True when DiscreteShareBool is True!",
+            "PortfolioConsumerType requires vFuncBool to be True when DiscreteShareBool is True!"
         )
 
     # Define the current period utility function and effective discount factor
@@ -678,66 +452,6 @@
         # Make tiled arrays to calculate future realizations of mNrm and Share when integrating over IncShkDstn
         bNrmNext, ShareNext = np.meshgrid(bNrmGrid, ShareGrid, indexing="ij")
 
-<<<<<<< HEAD
-    # Calculate end-of-period marginal value of assets and shares at each point
-    # in aNrm and ShareGrid. Does so by taking expectation of next period marginal
-    # values across income and risky return shocks.
-
-    # Calculate intermediate marginal value of bank balances and risky portfolio share
-    # by taking expectations over income shocks
-    dvdb_intermed, dvds_intermed = expected(
-        calc_dv_next,
-        IncShkDstn,
-        args=(
-            bNrmNext,
-            ShareNext,
-            CRRA,
-            PermGroFac,
-            AdjustPrb,
-            vPfuncAdj_next,
-            dvdmFuncFxd_next,
-            dvdsFuncFxd_next,
-        ),
-    )
-
-    dvdbNvrs_intermed = uFunc.derinv(dvdb_intermed, order=(1, 0))
-    dvdbNvrsFunc_intermed = BilinearInterp(dvdbNvrs_intermed, bNrmGrid, ShareGrid)
-    dvdbFunc_intermed = MargValueFuncCRRA(dvdbNvrsFunc_intermed, CRRA)
-
-    dvdsFunc_intermed = BilinearInterp(dvds_intermed, bNrmGrid, ShareGrid)
-
-    # Make tiled arrays to calculate future realizations of bNrm and Share when integrating over RiskyDstn
-    aNrmNow, ShareNext = np.meshgrid(aNrmGrid, ShareGrid, indexing="ij")
-
-    # Evaluate realizations of value and marginal value after asset returns are realized
-
-    # Calculate end-of-period marginal value of assets and risky portfolio share
-    # by taking expectations
-    EndOfPrd_dvda, EndOfPrd_dvds = DiscFacEff * expected(
-        calc_end_of_prd_dv,
-        RiskyDstn,
-        args=(aNrmNow, ShareNext, Rfree, dvdbFunc_intermed, dvdsFunc_intermed),
-    )
-
-    EndOfPrd_dvdaNvrs = uFunc.derinv(EndOfPrd_dvda)
-
-    # Make the end-of-period value function if the value function is requested
-    if vFuncBool:
-        # Calculate intermediate value by taking expectations over income shocks
-        v_intermed = expected(
-            calc_v_intermed,
-            IncShkDstn,
-            args=(
-                bNrmNext,
-                ShareNext,
-                CRRA,
-                PermGroFac,
-                AdjustPrb,
-                vFuncAdj_next,
-                vFuncFxd_next,
-            ),
-        )
-=======
         # Define functions that are used internally to evaluate future realizations
         def calc_mNrm_next(S, b):
             """
@@ -837,7 +551,6 @@
 
             # Make the shares match the dimension of b, so that it can be vectorized
             z_rep = z + np.zeros_like(bNrm_next)
->>>>>>> b4583a82
 
             # Calculate and return dvds
             EndOfPrd_dvds = Rxs * a * dvdbFunc_intermed(
@@ -845,13 +558,6 @@
             ) + dvdsFunc_intermed(bNrm_next, z_rep)
             return EndOfPrd_dvds
 
-<<<<<<< HEAD
-        # Calculate end-of-period value by taking expectations
-        EndOfPrd_v = DiscFacEff * expected(
-            calc_end_of_prd_v,
-            RiskyDstn,
-            args=(aNrmNow, ShareNext, Rfree, vFunc_intermed),
-=======
         # Evaluate realizations of value and marginal value after asset returns are realized
 
         # Calculate end-of-period marginal value of assets by taking expectations
@@ -998,7 +704,6 @@
         # Calculate end-of-period marginal value of assets and risky share by taking expectations
         EndOfPrd_dvda, EndOfPrd_dvds = DiscFacEff * expected(
             calc_EndOfPrd_dvdx, ShockDstn, args=(aNrmNow, ShareNext)
->>>>>>> b4583a82
         )
         EndOfPrd_dvdaNvrs = uFunc.derinv(EndOfPrd_dvda)
 
@@ -1183,7 +888,7 @@
                     np.insert(mNrm_temp[:, 0], 0, 0.0),  # x_list
                     np.insert(vNvrs_temp[:, j], 0, 0.0),  # f_list
                     np.insert(vNvrsP_temp[:, j], 0, vNvrsP_temp[j, 0]),  # dfdx_list
-                ),
+                )
             )
         vNvrsFuncFxd = LinearInterpOnInterp1D(vNvrsFuncFxd_by_Share, ShareGrid)
         vFuncFxd_now = ValueFuncCRRA(vNvrsFuncFxd, CRRA)
