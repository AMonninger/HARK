--- conflicted
+++ resolved
@@ -702,21 +702,12 @@
     # Perform an alternate calculation of the absolute patience factor when
     # returns are risky. This uses the Merton-Samuelson limiting risky share,
     # which is what's relevant as mNrm goes to infinity.
-<<<<<<< HEAD
 
     R_adj = expected(calc_radj, RiskyDstn, args=(ShareLimit, Rfree, CRRA))[0]
-=======
-    def calc_Radj(R):
-        Rport = ShareLimit * R + (1.0 - ShareLimit) * Rfree
-        return Rport ** (1.0 - CRRA)
-
-    R_adj = expected(calc_Radj, RiskyDstn)[0]
->>>>>>> e2379217
     PatFac = (DiscFacEff * R_adj) ** (1.0 / CRRA)
     MPCminNow = 1.0 / (1.0 + PatFac / solution_next.MPCmin)
 
     # Also perform an alternate calculation for human wealth under risky returns
-<<<<<<< HEAD
 
     # This correctly accounts for risky returns and risk aversion
     hNrmNow = expected(
@@ -724,30 +715,11 @@
         ShockDstn,
         args=(PermGroFac, ShareLimit, Rfree, solution_next.hNrm),
     )
-=======
-    def calc_hNrm(S):
-        Risky = S["Risky"]
-        PermShk = S["PermShk"]
-        TranShk = S["TranShk"]
-        G = PermGroFac * PermShk
-        Rport = ShareLimit * Risky + (1.0 - ShareLimit) * Rfree
-        hNrm = (G / Rport**CRRA) * (TranShk + solution_next.hNrm)
-        return hNrm
-
-    # This correctly accounts for risky returns and risk aversion
-    hNrmNow = expected(calc_hNrm, ShockDstn) / R_adj
->>>>>>> e2379217
 
     # This basic equation works if there's no correlation among shocks
     # hNrmNow = (PermGroFac/Rfree)*(1 + solution_next.hNrm)
 
-<<<<<<< HEAD
-    # The above attempts to pin down the limiting consumption function for this
-    # model, however it is not clear why it creates bugs, so for now we allow
-    # for a linear extrapolation beyond the last asset point
-=======
     # Set the terms of the limiting linear consumption function as mNrm goes to infinity
->>>>>>> e2379217
     cFuncLimitIntercept = MPCminNow * hNrmNow
     cFuncLimitSlope = MPCminNow
 
