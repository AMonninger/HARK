'''
Extensions to ConsIndShockModel concerning models with preference shocks.
It currently only two models:

1) An extension of ConsIndShock, but with an iid lognormal multiplicative shock each period.
2) A combination of (1) and ConsKinkedR, demonstrating how to construct a new model
   by inheriting from multiple classes.
'''
from __future__ import division, print_function
from __future__ import absolute_import
from builtins import str
from builtins import range
import numpy as np
from HARK.utilities import approxMeanOneLognormal
from HARK.ConsumptionSaving.ConsIndShockModel import IndShockConsumerType, ConsumerSolution, ConsIndShockSolver, \
                                   ValueFunc, MargValueFunc, KinkedRconsumerType, ConsKinkedRsolver, init_idiosyncratic_shocks, init_kinked_R
from HARK.interpolation import LinearInterpOnInterp1D, LinearInterp, CubicInterp, LowerEnvelope


# Make a dictionary to specify a preference shock consumer
init_preference_shocks = dict(init_idiosyncratic_shocks,
                              **{
    'PrefShkCount' : 12,    # Number of points in discrete approximation to preference shock dist
    'PrefShk_tail_N'] : 4,  # Number of "tail points" on each end of pref shock dist
    'PrefShkStd' : [0.30],  # Standard deviation of utility shocks
    'aXtraCount' : 48,
    'CubicBool' : False     # pref shocks currently only compatible with linear cFunc
})

__all__ = ['PrefShockConsumerType', 'KinkyPrefConsumerType', 'ConsPrefShockSolver', 'ConsKinkyPrefSolver']

class PrefShockConsumerType(IndShockConsumerType):
    '''
    A class for representing consumers who experience multiplicative shocks to
    utility each period, specified as iid lognormal.
    '''
    shock_vars_ = IndShockConsumerType.shock_vars_ + ['PrefShkNow']

    def __init__(self,
                 cycles=1,
                 **kwds):
        '''
        Instantiate a new ConsumerType with given data, and construct objects
        to be used during solution (income distribution, assets grid, etc).
        See ConsumerParameters.init_pref_shock for a dictionary of
        the keywords that should be passed to the constructor.

        Parameters
        ----------
        cycles : int
            Number of times the sequence of periods should be solved.

        Returns
        -------
        None
        '''
        params = init_preference_shocks.copy()
        params.update(kwds)

        IndShockConsumerType.__init__(self,
                                      cycles=cycles,
<<<<<<< HEAD
                                      **kwds)
=======
                                      time_flow=time_flow,
                                      **params)
>>>>>>> 6631c0d3
        self.solveOnePeriod = solveConsPrefShock # Choose correct solver
        
    def preSolve(self):
        self.updateSolutionTerminal()

    def update(self):
        '''
        Updates the assets grid, income process, terminal period solution, and
        preference shock process.  A very slight extension of IndShockConsumerType.update()
        for the preference shock model.

        Parameters
        ----------
        None

        Returns
        -------
        None
        '''
        IndShockConsumerType.update(self)  # Update assets grid, income process, terminal solution
        self.updatePrefShockProcess()     # Update the discrete preference shock process

    def updatePrefShockProcess(self):
        '''
        Make a discrete preference shock structure for each period in the cycle
        for this agent type, storing them as attributes of self for use in the
        solution (and other methods).

        Parameters
        ----------
        none

        Returns
        -------
        none
        '''
        PrefShkDstn = [] # discrete distributions of preference shocks
        for t in range(len(self.PrefShkStd)):
            PrefShkStd = self.PrefShkStd[t]
            PrefShkDstn.append(approxMeanOneLognormal(N=self.PrefShkCount,
                                                      sigma=PrefShkStd,tail_N=self.PrefShk_tail_N))

        # Store the preference shocks in self (time-varying) and restore time flow
        self.PrefShkDstn = PrefShkDstn
        self.addToTimeVary('PrefShkDstn')

    def getShocks(self):
        '''
        Gets permanent and transitory income shocks for this period as well as preference shocks.

        Parameters
        ----------
        None

        Returns
        -------
        None
        '''
        IndShockConsumerType.getShocks(self) # Get permanent and transitory income shocks
        PrefShkNow = np.zeros(self.AgentCount) # Initialize shock array
        for t in range(self.T_cycle):
            these = t == self.t_cycle
            N = np.sum(these)
            if N > 0:
                PrefShkNow[these] = self.RNG.permutation(approxMeanOneLognormal(N,sigma=self.PrefShkStd[t])[1])
        self.PrefShkNow = PrefShkNow

    def getControls(self):
        '''
        Calculates consumption for each consumer of this type using the consumption functions.

        Parameters
        ----------
        None

        Returns
        -------
        None
        '''
        cNrmNow = np.zeros(self.AgentCount) + np.nan
        for t in range(self.T_cycle):
            these = t == self.t_cycle
            cNrmNow[these] = self.solution[t].cFunc(self.mNrmNow[these],self.PrefShkNow[these])
        self.cNrmNow = cNrmNow
        return None


    def calcBoundingValues(self):
        '''
        Calculate human wealth plus minimum and maximum MPC in an infinite
        horizon model with only one period repeated indefinitely.  Store results
        as attributes of self.  Human wealth is the present discounted value of
        expected future income after receiving income this period, ignoring mort-
        ality.  The maximum MPC is the limit of the MPC as m --> mNrmMin.  The
        minimum MPC is the limit of the MPC as m --> infty.

        NOT YET IMPLEMENTED FOR THIS CLASS

        Parameters
        ----------
        None

        Returns
        -------
        None
        '''
        raise NotImplementedError()

    def makeEulerErrorFunc(self,mMax=100,approx_inc_dstn=True):
        '''
        Creates a "normalized Euler error" function for this instance, mapping
        from market resources to "consumption error per dollar of consumption."
        Stores result in attribute eulerErrorFunc as an interpolated function.
        Has option to use approximate income distribution stored in self.IncomeDstn
        or to use a (temporary) very dense approximation.

        NOT YET IMPLEMENTED FOR THIS CLASS

        Parameters
        ----------
        mMax : float
            Maximum normalized market resources for the Euler error function.
        approx_inc_dstn : Boolean
            Indicator for whether to use the approximate discrete income distri-
            bution stored in self.IncomeDstn[0], or to use a very accurate
            discrete approximation instead.  When True, uses approximation in
            IncomeDstn; when False, makes and uses a very dense approximation.

        Returns
        -------
        None
        '''
        raise NotImplementedError()


# Make a dictionary to specify a "kinky preference" consumer, who has both shocks
# to utility and a different interest rate on borrowing vs saving
init_kinky_pref = copy(init_kinked_R)
init_kinky_pref['PrefShkCount'] = PrefShkCount
init_kinky_pref['PrefShk_tail_N'] = PrefShk_tail_N
init_kinky_pref['PrefShkStd'] = PrefShkStd
    
class KinkyPrefConsumerType(PrefShockConsumerType,KinkedRconsumerType):
    '''
    A class for representing consumers who experience multiplicative shocks to
    utility each period, specified as iid lognormal and different interest rates
    on borrowing vs saving.
    '''
    def __init__(self,cycles=1,**kwds):
        '''
        Instantiate a new ConsumerType with given data, and construct objects
        to be used during solution (income distribution, assets grid, etc).
        See ConsumerParameters.init_kinky_pref for a dictionary of the keywords
        that should be passed to the constructor.

        Parameters
        ----------
        cycles : int
            Number of times the sequence of periods should be solved.

        Returns
        -------
        None
        '''
        params = Params.init_kinky_pref.copy()
        params.update(kwds)
        kwds = params
        IndShockConsumerType.__init__(self,**kwds)
        self.solveOnePeriod = solveConsKinkyPref # Choose correct solver
        self.addToTimeInv('Rboro','Rsave')
        self.delFromTimeInv('Rfree')
        
    def preSolve(self):
        self.updateSolutionTerminal()

    def getRfree(self): # Specify which getRfree to use
        return KinkedRconsumerType.getRfree(self)

###############################################################################

class ConsPrefShockSolver(ConsIndShockSolver):
    '''
    A class for solving the one period consumption-saving problem with risky
    income (permanent and transitory shocks) and multiplicative shocks to utility
    each period.
    '''
    def __init__(self,solution_next,IncomeDstn,PrefShkDstn,LivPrb,DiscFac,CRRA,
                      Rfree,PermGroFac,BoroCnstArt,aXtraGrid,vFuncBool,CubicBool):
        '''
        Constructor for a new solver for problems with risky income, a different
        interest rate on borrowing and saving, and multiplicative shocks to utility.

        Parameters
        ----------
        solution_next : ConsumerSolution
            The solution to the succeeding one period problem.
        IncomeDstn : [np.array]
            A list containing three arrays of floats, representing a discrete
            approximation to the income process between the period being solved
            and the one immediately following (in solution_next). Order: event
            probabilities, permanent shocks, transitory shocks.
        PrefShkDstn : [np.array]
            Discrete distribution of the multiplicative utility shifter.  Order:
            probabilities, preference shocks.
        LivPrb : float
            Survival probability; likelihood of being alive at the beginning of
            the succeeding period.
        DiscFac : float
            Intertemporal discount factor for future utility.
        CRRA : float
            Coefficient of relative risk aversion.
        Rfree : float
            Risk free interest factor on end-of-period assets.
        PermGroGac : float
            Expected permanent income growth factor at the end of this period.
        BoroCnstArt: float or None
            Borrowing constraint for the minimum allowable assets to end the
            period with.  If it is less than the natural borrowing constraint,
            then it is irrelevant; BoroCnstArt=None indicates no artificial bor-
            rowing constraint.
        aXtraGrid: np.array
            Array of "extra" end-of-period asset values-- assets above the
            absolute minimum acceptable level.
        vFuncBool: boolean
            An indicator for whether the value function should be computed and
            included in the reported solution.
        CubicBool: boolean
            An indicator for whether the solver should use cubic or linear inter-
            polation.

        Returns
        -------
        None
        '''
        ConsIndShockSolver.__init__(self,solution_next,IncomeDstn,LivPrb,DiscFac,CRRA,
                      Rfree,PermGroFac,BoroCnstArt,aXtraGrid,vFuncBool,CubicBool)
        self.PrefShkPrbs = PrefShkDstn[0]
        self.PrefShkVals = PrefShkDstn[1]

    def getPointsForInterpolation(self,EndOfPrdvP,aNrmNow):
        '''
        Find endogenous interpolation points for each asset point and each
        discrete preference shock.

        Parameters
        ----------
        EndOfPrdvP : np.array
            Array of end-of-period marginal values.
        aNrmNow : np.array
            Array of end-of-period asset values that yield the marginal values
            in EndOfPrdvP.

        Returns
        -------
        c_for_interpolation : np.array
            Consumption points for interpolation.
        m_for_interpolation : np.array
            Corresponding market resource points for interpolation.
        '''
        c_base       = self.uPinv(EndOfPrdvP)
        PrefShkCount = self.PrefShkVals.size
        PrefShk_temp = np.tile(np.reshape(self.PrefShkVals**(1.0/self.CRRA),(PrefShkCount,1)),
                               (1,c_base.size))
        self.cNrmNow = np.tile(c_base,(PrefShkCount,1))*PrefShk_temp
        self.mNrmNow = self.cNrmNow + np.tile(aNrmNow,(PrefShkCount,1))

        # Add the bottom point to the c and m arrays
        m_for_interpolation = np.concatenate((self.BoroCnstNat*np.ones((PrefShkCount,1)),
                                              self.mNrmNow),axis=1)
        c_for_interpolation = np.concatenate((np.zeros((PrefShkCount,1)),self.cNrmNow),axis=1)
        return c_for_interpolation,m_for_interpolation

    def usePointsForInterpolation(self,cNrm,mNrm,interpolator):
        '''
        Make a basic solution object with a consumption function and marginal
        value function (unconditional on the preference shock).

        Parameters
        ----------
        cNrm : np.array
            Consumption points for interpolation.
        mNrm : np.array
            Corresponding market resource points for interpolation.
        interpolator : function
            A function that constructs and returns a consumption function.

        Returns
        -------
        solution_now : ConsumerSolution
            The solution to this period's consumption-saving problem, with a
            consumption function, marginal value function, and minimum m.
        '''
        # Make the preference-shock specific consumption functions
        PrefShkCount = self.PrefShkVals.size
        cFunc_list   = []
        for j in range(PrefShkCount):
            MPCmin_j         = self.MPCminNow*self.PrefShkVals[j]**(1.0/self.CRRA)
            cFunc_this_shock = LowerEnvelope(LinearInterp(mNrm[j,:],cNrm[j,:],
                                             intercept_limit=self.hNrmNow*MPCmin_j,
                                             slope_limit=MPCmin_j),self.cFuncNowCnst)
            cFunc_list.append(cFunc_this_shock)

        # Combine the list of consumption functions into a single interpolation
        cFuncNow = LinearInterpOnInterp1D(cFunc_list,self.PrefShkVals)

        # Make the ex ante marginal value function (before the preference shock)
        m_grid = self.aXtraGrid + self.mNrmMinNow
        vP_vec = np.zeros_like(m_grid)
        for j in range(PrefShkCount): # numeric integration over the preference shock
            vP_vec += self.uP(cFunc_list[j](m_grid))*self.PrefShkPrbs[j]*self.PrefShkVals[j]
        vPnvrs_vec = self.uPinv(vP_vec)
        vPfuncNow  = MargValueFunc(LinearInterp(m_grid,vPnvrs_vec),self.CRRA)

        # Store the results in a solution object and return it
        solution_now = ConsumerSolution(cFunc=cFuncNow, vPfunc=vPfuncNow, mNrmMin=self.mNrmMinNow)
        return solution_now

    def makevFunc(self,solution):
        '''
        Make the beginning-of-period value function (unconditional on the shock).

        Parameters
        ----------
        solution : ConsumerSolution
            The solution to this single period problem, which must include the
            consumption function.

        Returns
        -------
        vFuncNow : ValueFunc
            A representation of the value function for this period, defined over
            normalized market resources m: v = vFuncNow(m).
        '''
        # Compute expected value and marginal value on a grid of market resources,
        # accounting for all of the discrete preference shocks
        PrefShkCount = self.PrefShkVals.size
        mNrm_temp   = self.mNrmMinNow + self.aXtraGrid
        vNrmNow     = np.zeros_like(mNrm_temp)
        vPnow       = np.zeros_like(mNrm_temp)
        for j in range(PrefShkCount):
            this_shock  = self.PrefShkVals[j]
            this_prob   = self.PrefShkPrbs[j]
            cNrmNow     = solution.cFunc(mNrm_temp,this_shock*np.ones_like(mNrm_temp))
            aNrmNow     = mNrm_temp - cNrmNow
            vNrmNow    += this_prob*(this_shock*self.u(cNrmNow) + self.EndOfPrdvFunc(aNrmNow))
            vPnow      += this_prob*this_shock*self.uP(cNrmNow)

        # Construct the beginning-of-period value function
        vNvrs        = self.uinv(vNrmNow) # value transformed through inverse utility
        vNvrsP       = vPnow*self.uinvP(vNrmNow)
        mNrm_temp    = np.insert(mNrm_temp,0,self.mNrmMinNow)
        vNvrs        = np.insert(vNvrs,0,0.0)
        vNvrsP       = np.insert(vNvrsP,0,self.MPCmaxEff**(-self.CRRA/(1.0-self.CRRA)))
        MPCminNvrs   = self.MPCminNow**(-self.CRRA/(1.0-self.CRRA))
        vNvrsFuncNow = CubicInterp(mNrm_temp,vNvrs,vNvrsP,MPCminNvrs*self.hNrmNow,MPCminNvrs)
        vFuncNow     = ValueFunc(vNvrsFuncNow,self.CRRA)
        return vFuncNow


def solveConsPrefShock(solution_next,IncomeDstn,PrefShkDstn,
                       LivPrb,DiscFac,CRRA,Rfree,PermGroFac,BoroCnstArt,
                       aXtraGrid,vFuncBool,CubicBool):
    '''
    Solves a single period of a consumption-saving model with preference shocks
    to marginal utility.  Problem is solved using the method of endogenous gridpoints.

    Parameters
    ----------
    solution_next : ConsumerSolution
        The solution to the succeeding one period problem.
    IncomeDstn : [np.array]
        A list containing three arrays of floats, representing a discrete
        approximation to the income process between the period being solved
        and the one immediately following (in solution_next). Order: event
        probabilities, permanent shocks, transitory shocks.
    PrefShkDstn : [np.array]
        Discrete distribution of the multiplicative utility shifter.  Order:
        probabilities, preference shocks.
    LivPrb : float
        Survival probability; likelihood of being alive at the beginning of
        the succeeding period.
    DiscFac : float
        Intertemporal discount factor for future utility.
    CRRA : float
        Coefficient of relative risk aversion.
    Rfree : float
        Risk free interest factor on end-of-period assets.
    PermGroGac : float
        Expected permanent income growth factor at the end of this period.
    BoroCnstArt: float or None
        Borrowing constraint for the minimum allowable assets to end the
        period with.  If it is less than the natural borrowing constraint,
        then it is irrelevant; BoroCnstArt=None indicates no artificial bor-
        rowing constraint.
    aXtraGrid: np.array
        Array of "extra" end-of-period asset values-- assets above the
        absolute minimum acceptable level.
    vFuncBool: boolean
        An indicator for whether the value function should be computed and
        included in the reported solution.
    CubicBool: boolean
        An indicator for whether the solver should use cubic or linear inter-
        polation.

    Returns
    -------
    solution: ConsumerSolution
        The solution to the single period consumption-saving problem.  Includes
        a consumption function cFunc (using linear splines), a marginal value
        function vPfunc, a minimum acceptable level of normalized market re-
        sources mNrmMin, normalized human wealth hNrm, and bounding MPCs MPCmin
        and MPCmax.  It might also have a value function vFunc.  The consumption
        function is defined over normalized market resources and the preference
        shock, c = cFunc(m,PrefShk), but the (marginal) value function is defined
        unconditionally on the shock, just before it is revealed.
    '''
    solver = ConsPrefShockSolver(solution_next,IncomeDstn,PrefShkDstn,LivPrb,
                             DiscFac,CRRA,Rfree,PermGroFac,BoroCnstArt,aXtraGrid,
                             vFuncBool,CubicBool)
    solver.prepareToSolve()
    solution = solver.solve()
    return solution

###############################################################################

class ConsKinkyPrefSolver(ConsPrefShockSolver,ConsKinkedRsolver):
    '''
    A class for solving the one period consumption-saving problem with risky
    income (permanent and transitory shocks), multiplicative shocks to utility
    each period, and a different interest rate on saving vs borrowing.
    '''
    def __init__(self,solution_next,IncomeDstn,PrefShkDstn,LivPrb,DiscFac,CRRA,
                      Rboro,Rsave,PermGroFac,BoroCnstArt,aXtraGrid,vFuncBool,CubicBool):
        '''
        Constructor for a new solver for problems with risky income, a different
        interest rate on borrowing and saving, and multiplicative shocks to utility.

        Parameters
        ----------
        solution_next : ConsumerSolution
            The solution to the succeeding one period problem.
        IncomeDstn : [np.array]
            A list containing three arrays of floats, representing a discrete
            approximation to the income process between the period being solved
            and the one immediately following (in solution_next). Order: event
            probabilities, permanent shocks, transitory shocks.
        PrefShkDstn : [np.array]
            Discrete distribution of the multiplicative utility shifter.  Order:
            probabilities, preference shocks.
        LivPrb : float
            Survival probability; likelihood of being alive at the beginning of
            the succeeding period.
        DiscFac : float
            Intertemporal discount factor for future utility.
        CRRA : float
            Coefficient of relative risk aversion.
        Rboro: float
            Interest factor on assets between this period and the succeeding
            period when assets are negative.
        Rsave: float
            Interest factor on assets between this period and the succeeding
            period when assets are positive.
        PermGroGac : float
            Expected permanent income growth factor at the end of this period.
        BoroCnstArt: float or None
            Borrowing constraint for the minimum allowable assets to end the
            period with.  If it is less than the natural borrowing constraint,
            then it is irrelevant; BoroCnstArt=None indicates no artificial bor-
            rowing constraint.
        aXtraGrid: np.array
            Array of "extra" end-of-period asset values-- assets above the
            absolute minimum acceptable level.
        vFuncBool: boolean
            An indicator for whether the value function should be computed and
            included in the reported solution.
        CubicBool: boolean
            An indicator for whether the solver should use cubic or linear inter-
            polation.

        Returns
        -------
        None
        '''
        ConsKinkedRsolver.__init__(self,solution_next,IncomeDstn,LivPrb,DiscFac,CRRA,
                      Rboro,Rsave,PermGroFac,BoroCnstArt,aXtraGrid,vFuncBool,CubicBool)
        self.PrefShkPrbs = PrefShkDstn[0]
        self.PrefShkVals = PrefShkDstn[1]


def solveConsKinkyPref(solution_next,IncomeDstn,PrefShkDstn,
                       LivPrb,DiscFac,CRRA,Rboro,Rsave,PermGroFac,BoroCnstArt,
                       aXtraGrid,vFuncBool,CubicBool):
    '''
    Solves a single period of a consumption-saving model with preference shocks
    to marginal utility and a different interest rate on saving vs borrowing.
    Problem is solved using the method of endogenous gridpoints.

    Parameters
    ----------
    solution_next : ConsumerSolution
        The solution to the succeeding one period problem.
    IncomeDstn : [np.array]
        A list containing three arrays of floats, representing a discrete
        approximation to the income process between the period being solved
        and the one immediately following (in solution_next). Order: event
        probabilities, permanent shocks, transitory shocks.
    PrefShkDstn : [np.array]
        Discrete distribution of the multiplicative utility shifter.  Order:
        probabilities, preference shocks.
    LivPrb : float
        Survival probability; likelihood of being alive at the beginning of
        the succeeding period.
    DiscFac : float
        Intertemporal discount factor for future utility.
    CRRA : float
        Coefficient of relative risk aversion.
    Rboro: float
        Interest factor on assets between this period and the succeeding
        period when assets are negative.
    Rsave: float
        Interest factor on assets between this period and the succeeding
        period when assets are positive.
    PermGroGac : float
        Expected permanent income growth factor at the end of this period.
    BoroCnstArt: float or None
        Borrowing constraint for the minimum allowable assets to end the
        period with.  If it is less than the natural borrowing constraint,
        then it is irrelevant; BoroCnstArt=None indicates no artificial bor-
        rowing constraint.
    aXtraGrid: np.array
        Array of "extra" end-of-period asset values-- assets above the
        absolute minimum acceptable level.
    vFuncBool: boolean
        An indicator for whether the value function should be computed and
        included in the reported solution.
    CubicBool: boolean
        An indicator for whether the solver should use cubic or linear inter-
        polation.

    Returns
    -------
    solution: ConsumerSolution
        The solution to the single period consumption-saving problem.  Includes
        a consumption function cFunc (using linear splines), a marginal value
        function vPfunc, a minimum acceptable level of normalized market re-
        sources mNrmMin, normalized human wealth hNrm, and bounding MPCs MPCmin
        and MPCmax.  It might also have a value function vFunc.  The consumption
        function is defined over normalized market resources and the preference
        shock, c = cFunc(m,PrefShk), but the (marginal) value function is defined
        unconditionally on the shock, just before it is revealed.
    '''
    solver = ConsKinkyPrefSolver(solution_next,IncomeDstn,PrefShkDstn,LivPrb,
                             DiscFac,CRRA,Rboro,Rsave,PermGroFac,BoroCnstArt,
                             aXtraGrid,vFuncBool,CubicBool)
    solver.prepareToSolve()
    solution = solver.solve()
    return solution<|MERGE_RESOLUTION|>--- conflicted
+++ resolved
@@ -59,12 +59,7 @@
 
         IndShockConsumerType.__init__(self,
                                       cycles=cycles,
-<<<<<<< HEAD
-                                      **kwds)
-=======
-                                      time_flow=time_flow,
                                       **params)
->>>>>>> 6631c0d3
         self.solveOnePeriod = solveConsPrefShock # Choose correct solver
         
     def preSolve(self):
