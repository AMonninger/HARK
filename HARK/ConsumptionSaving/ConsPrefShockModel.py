"""
Extensions to ConsIndShockModel concerning models with preference shocks.
It currently only two models:

1) An extension of ConsIndShock, but with an iid lognormal multiplicative shock each period.
2) A combination of (1) and ConsKinkedR, demonstrating how to construct a new model
   by inheriting from multiple classes.
"""
from __future__ import division, print_function
from __future__ import absolute_import
from builtins import str
from builtins import range
import numpy as np
from HARK import makeOnePeriodOOSolver
from HARK.distribution import MeanOneLogNormal
from HARK.ConsumptionSaving.ConsIndShockModel import (
    IndShockConsumerType,
    ConsumerSolution,
    ConsIndShockSolver,
    ValueFunc,
    MargValueFunc,
    KinkedRconsumerType,
    ConsKinkedRsolver,
    init_idiosyncratic_shocks,
    init_kinked_R,
)
from HARK.interpolation import (
    LinearInterpOnInterp1D,
    LinearInterp,
    CubicInterp,
    LowerEnvelope,
)


# Make a dictionary to specify a preference shock consumer
init_preference_shocks = dict(
    init_idiosyncratic_shocks,
    **{
        "PrefShkCount": 12,  # Number of points in discrete approximation to preference shock dist
        "PrefShk_tail_N": 4,  # Number of "tail points" on each end of pref shock dist
        "PrefShkStd": [0.30],  # Standard deviation of utility shocks
        "aXtraCount": 48,
        "CubicBool": False,  # pref shocks currently only compatible with linear cFunc
    }
)

# Make a dictionary to specify a "kinky preference" consumer
init_kinky_pref = dict(
    init_kinked_R,
    **{
        "PrefShkCount": 12,  # Number of points in discrete approximation to preference shock dist
        "PrefShk_tail_N": 4,  # Number of "tail points" on each end of pref shock dist
        "PrefShkStd": [0.30],  # Standard deviation of utility shocks
        "aXtraCount": 48,
        "CubicBool": False,  # pref shocks currently only compatible with linear cFunc
    }
)
init_kinky_pref["BoroCnstArt"] = None

__all__ = [
    "PrefShockConsumerType",
    "KinkyPrefConsumerType",
    "ConsPrefShockSolver",
    "ConsKinkyPrefSolver",
]


class PrefShockConsumerType(IndShockConsumerType):
    """
    A class for representing consumers who experience multiplicative shocks to
    utility each period, specified as iid lognormal.
    """

    shock_vars_ = IndShockConsumerType.shock_vars_ + ["PrefShkNow"]

    def __init__(self, cycles=1, **kwds):
        """
        Instantiate a new ConsumerType with given data, and construct objects
        to be used during solution (income distribution, assets grid, etc).
        See ConsumerParameters.init_pref_shock for a dictionary of
        the keywords that should be passed to the constructor.

        Parameters
        ----------
        cycles : int
            Number of times the sequence of periods should be solved.

        Returns
        -------
        None>>>>>>> master
        """
        params = init_preference_shocks.copy()
        params.update(kwds)

        IndShockConsumerType.__init__(self, cycles=cycles, **params)
        self.solveOnePeriod = makeOnePeriodOOSolver(ConsPrefShockSolver)

    def preSolve(self):
        self.updateSolutionTerminal()

    def update(self):
        """
        Updates the assets grid, income process, terminal period solution, and
        preference shock process.  A very slight extension of IndShockConsumerType.update()
        for the preference shock model.

        Parameters
        ----------
        None

        Returns
        -------
        None
        """
        IndShockConsumerType.update(
            self
        )  # Update assets grid, income process, terminal solution
        self.updatePrefShockProcess()  # Update the discrete preference shock process

    def updatePrefShockProcess(self):
        """
        Make a discrete preference shock structure for each period in the cycle
        for this agent type, storing them as attributes of self for use in the
        solution (and other methods).

        Parameters
        ----------
        none

        Returns
        -------
        none
        """
        PrefShkDstn = []  # discrete distributions of preference shocks
        for t in range(len(self.PrefShkStd)):
            PrefShkStd = self.PrefShkStd[t]
            new_dstn = MeanOneLogNormal(
                sigma=PrefShkStd,
                seed = self.RNG.randint(0, 2**31-1)
            ).approx(
                N=self.PrefShkCount,
                tail_N=self.PrefShk_tail_N,
            )
            PrefShkDstn.append(new_dstn)

        # Store the preference shocks in self (time-varying) and restore time flow
        self.PrefShkDstn = PrefShkDstn
        self.addToTimeVary("PrefShkDstn")

    def resetRNG(self):
        """
        Reset the RNG behavior of this type.  This method is called automatically
        by initializeSim(), ensuring that each simulation run uses the same sequence
        of random shocks; this is necessary for structural estimation to work.
        This method extends IndShockConsumerType.resetRNG() to also reset elements
        of PrefShkDstn.
        
        Parameters
        ----------
        None
        
        Returns
        -------
        None
        """
        IndShockConsumerType.resetRNG(self)

        # Reset PrefShkDstn if it exists (it might not because resetRNG is called at init)
        if hasattr(self, "PrefShkDstn"):
            for dstn in self.PrefShkDstn:
                dstn.reset()

    def getShocks(self):
        """
        Gets permanent and transitory income shocks for this period as well as preference shocks.

        Parameters
        ----------
        None

        Returns
        -------
        None
        """
        IndShockConsumerType.getShocks(
            self
        )  # Get permanent and transitory income shocks
        PrefShkNow = np.zeros(self.AgentCount)  # Initialize shock array
        for t in range(self.T_cycle):
            these = t == self.t_cycle
            N = np.sum(these)
            if N > 0:
                PrefShkNow[these] = self.PrefShkDstn[t].drawDiscrete(N)
        self.shocks['PrefShkNow'] = PrefShkNow

    def getControls(self):
        """
        Calculates consumption for each consumer of this type using the consumption functions.

        Parameters
        ----------
        None

        Returns
        -------
        None
        """
        cNrmNow = np.zeros(self.AgentCount) + np.nan
        for t in range(self.T_cycle):
            these = t == self.t_cycle
            cNrmNow[these] = self.solution[t].cFunc(
<<<<<<< HEAD
                self.mNrmNow[these], self.PrefShkNow[these]
=======
                self.mNrmNow[these], self.shocks['PrefShkNow'][these]
>>>>>>> 9bff0b1b
            )
        self.cNrmNow = cNrmNow
        return None

    def calcBoundingValues(self):
        """
        Calculate human wealth plus minimum and maximum MPC in an infinite
        horizon model with only one period repeated indefinitely.  Store results
        as attributes of self.  Human wealth is the present discounted value of
        expected future income after receiving income this period, ignoring mort-
        ality.  The maximum MPC is the limit of the MPC as m --> mNrmMin.  The
        minimum MPC is the limit of the MPC as m --> infty.

        NOT YET IMPLEMENTED FOR THIS CLASS

        Parameters
        ----------
        None

        Returns
        -------
        None
        """
        raise NotImplementedError()

    def makeEulerErrorFunc(self, mMax=100, approx_inc_dstn=True):
        """
        Creates a "normalized Euler error" function for this instance, mapping
        from market resources to "consumption error per dollar of consumption."
        Stores result in attribute eulerErrorFunc as an interpolated function.
        Has option to use approximate income distribution stored in self.IncomeDstn
        or to use a (temporary) very dense approximation.

        NOT YET IMPLEMENTED FOR THIS CLASS

        Parameters
        ----------
        mMax : float
            Maximum normalized market resources for the Euler error function.
        approx_inc_dstn : Boolean
            Indicator for whether to use the approximate discrete income distri-
            bution stored in self.IncomeDstn[0], or to use a very accurate
            discrete approximation instead.  When True, uses approximation in
            IncomeDstn; when False, makes and uses a very dense approximation.

        Returns
        -------
        None
        """
        raise NotImplementedError()


class KinkyPrefConsumerType(PrefShockConsumerType, KinkedRconsumerType):
    """
    A class for representing consumers who experience multiplicative shocks to
    utility each period, specified as iid lognormal and different interest rates
    on borrowing vs saving.
    """

    def __init__(self, cycles=1, **kwds):
        """
        Instantiate a new ConsumerType with given data, and construct objects
        to be used during solution (income distribution, assets grid, etc).
        See init_kinky_pref for a dictionary of the keywords
        that should be passed to the constructor.

        Parameters
        ----------
        cycles : int
            Number of times the sequence of periods should be solved.

        Returns
        -------
        None
        """
        params = init_kinky_pref.copy()
        params.update(kwds)
        kwds = params
        IndShockConsumerType.__init__(self, **kwds)
        self.solveOnePeriod = makeOnePeriodOOSolver(ConsKinkyPrefSolver)
        self.addToTimeInv("Rboro", "Rsave")
        self.delFromTimeInv("Rfree")

    def preSolve(self):
        self.updateSolutionTerminal()

    def getRfree(self):  # Specify which getRfree to use
        return KinkedRconsumerType.getRfree(self)


###############################################################################


class ConsPrefShockSolver(ConsIndShockSolver):
    """
    A class for solving the one period consumption-saving problem with risky
    income (permanent and transitory shocks) and multiplicative shocks to utility
    each period.
    """

    def __init__(
        self,
        solution_next,
        IncomeDstn,
        PrefShkDstn,
        LivPrb,
        DiscFac,
        CRRA,
        Rfree,
        PermGroFac,
        BoroCnstArt,
        aXtraGrid,
        vFuncBool,
        CubicBool,
    ):
        """
        Constructor for a new solver for problems with risky income, a different
        interest rate on borrowing and saving, and multiplicative shocks to utility.

        Parameters
        ----------
        solution_next : ConsumerSolution
            The solution to the succeeding one period problem.
        IncomeDstn : [np.array]
            A list containing three arrays of floats, representing a discrete
            approximation to the income process between the period being solved
            and the one immediately following (in solution_next). Order: event
            probabilities, permanent shocks, transitory shocks.
        PrefShkDstn : [np.array]
            Discrete distribution of the multiplicative utility shifter.  Order:
            probabilities, preference shocks.
        LivPrb : float
            Survival probability; likelihood of being alive at the beginning of
            the succeeding period.
        DiscFac : float
            Intertemporal discount factor for future utility.
        CRRA : float
            Coefficient of relative risk aversion.
        Rfree : float
            Risk free interest factor on end-of-period assets.
        PermGroGac : float
            Expected permanent income growth factor at the end of this period.
        BoroCnstArt: float or None
            Borrowing constraint for the minimum allowable assets to end the
            period with.  If it is less than the natural borrowing constraint,
            then it is irrelevant; BoroCnstArt=None indicates no artificial bor-
            rowing constraint.
        aXtraGrid: np.array
            Array of "extra" end-of-period asset values-- assets above the
            absolute minimum acceptable level.
        vFuncBool: boolean
            An indicator for whether the value function should be computed and
            included in the reported solution.
        CubicBool: boolean
            An indicator for whether the solver should use cubic or linear inter-
            polation.

        Returns
        -------
        None
        """
        ConsIndShockSolver.__init__(
            self,
            solution_next,
            IncomeDstn,
            LivPrb,
            DiscFac,
            CRRA,
            Rfree,
            PermGroFac,
            BoroCnstArt,
            aXtraGrid,
            vFuncBool,
            CubicBool,
        )
        self.PrefShkPrbs = PrefShkDstn.pmf
        self.PrefShkVals = PrefShkDstn.X

    def getPointsForInterpolation(self, EndOfPrdvP, aNrmNow):
        """
        Find endogenous interpolation points for each asset point and each
        discrete preference shock.

        Parameters
        ----------
        EndOfPrdvP : np.array
            Array of end-of-period marginal values.
        aNrmNow : np.array
            Array of end-of-period asset values that yield the marginal values
            in EndOfPrdvP.

        Returns
        -------
        c_for_interpolation : np.array
            Consumption points for interpolation.
        m_for_interpolation : np.array
            Corresponding market resource points for interpolation.
        """
        c_base = self.uPinv(EndOfPrdvP)
        PrefShkCount = self.PrefShkVals.size
        PrefShk_temp = np.tile(
            np.reshape(self.PrefShkVals ** (1.0 / self.CRRA), (PrefShkCount, 1)),
            (1, c_base.size),
        )
        self.cNrmNow = np.tile(c_base, (PrefShkCount, 1)) * PrefShk_temp
        self.mNrmNow = self.cNrmNow + np.tile(aNrmNow, (PrefShkCount, 1))

        # Add the bottom point to the c and m arrays
        m_for_interpolation = np.concatenate(
            (self.BoroCnstNat * np.ones((PrefShkCount, 1)), self.mNrmNow), axis=1
        )
        c_for_interpolation = np.concatenate(
            (np.zeros((PrefShkCount, 1)), self.cNrmNow), axis=1
        )
        return c_for_interpolation, m_for_interpolation

    def usePointsForInterpolation(self, cNrm, mNrm, interpolator):
        """
        Make a basic solution object with a consumption function and marginal
        value function (unconditional on the preference shock).

        Parameters
        ----------
        cNrm : np.array
            Consumption points for interpolation.
        mNrm : np.array
            Corresponding market resource points for interpolation.
        interpolator : function
            A function that constructs and returns a consumption function.

        Returns
        -------
        solution_now : ConsumerSolution
            The solution to this period's consumption-saving problem, with a
            consumption function, marginal value function, and minimum m.
        """
        # Make the preference-shock specific consumption functions
        PrefShkCount = self.PrefShkVals.size
        cFunc_list = []
        for j in range(PrefShkCount):
            MPCmin_j = self.MPCminNow * self.PrefShkVals[j] ** (1.0 / self.CRRA)
            cFunc_this_shock = LowerEnvelope(
                LinearInterp(
                    mNrm[j, :],
                    cNrm[j, :],
                    intercept_limit=self.hNrmNow * MPCmin_j,
                    slope_limit=MPCmin_j,
                ),
                self.cFuncNowCnst,
            )
            cFunc_list.append(cFunc_this_shock)

        # Combine the list of consumption functions into a single interpolation
        cFuncNow = LinearInterpOnInterp1D(cFunc_list, self.PrefShkVals)

        # Make the ex ante marginal value function (before the preference shock)
        m_grid = self.aXtraGrid + self.mNrmMinNow
        vP_vec = np.zeros_like(m_grid)
        for j in range(PrefShkCount):  # numeric integration over the preference shock
            vP_vec += (
                self.uP(cFunc_list[j](m_grid))
                * self.PrefShkPrbs[j]
                * self.PrefShkVals[j]
            )
        vPnvrs_vec = self.uPinv(vP_vec)
        vPfuncNow = MargValueFunc(LinearInterp(m_grid, vPnvrs_vec), self.CRRA)

        # Store the results in a solution object and return it
        solution_now = ConsumerSolution(
            cFunc=cFuncNow, vPfunc=vPfuncNow, mNrmMin=self.mNrmMinNow
        )
        return solution_now

    def makevFunc(self, solution):
        """
        Make the beginning-of-period value function (unconditional on the shock).

        Parameters
        ----------
        solution : ConsumerSolution
            The solution to this single period problem, which must include the
            consumption function.

        Returns
        -------
        vFuncNow : ValueFunc
            A representation of the value function for this period, defined over
            normalized market resources m: v = vFuncNow(m).
        """
        # Compute expected value and marginal value on a grid of market resources,
        # accounting for all of the discrete preference shocks
        PrefShkCount = self.PrefShkVals.size
        mNrm_temp = self.mNrmMinNow + self.aXtraGrid
        vNrmNow = np.zeros_like(mNrm_temp)
        vPnow = np.zeros_like(mNrm_temp)
        for j in range(PrefShkCount):
<<<<<<< HEAD
            this_shock = self.PrefShkVals[j]
            this_prob = self.PrefShkPrbs[j]
            cNrmNow = solution.cFunc(mNrm_temp, this_shock * np.ones_like(mNrm_temp))
            aNrmNow = mNrm_temp - cNrmNow
            vNrmNow += this_prob * (
                this_shock * self.u(cNrmNow) + self.EndOfPrdvFunc(aNrmNow)
            )
            vPnow += this_prob * this_shock * self.uP(cNrmNow)
=======
            this_shock  = self.PrefShkVals[j]
            this_prob   = self.PrefShkPrbs[j]
            cNrmNow     = solution.cFunc(mNrm_temp,
                                         this_shock*np.ones_like(
                                             mNrm_temp)
            )
            aNrmNow     = mNrm_temp - cNrmNow
            vNrmNow    += this_prob*(this_shock*self.u(cNrmNow) + self.EndOfPrdvFunc(aNrmNow))
            vPnow      += this_prob*this_shock*self.uP(cNrmNow)
>>>>>>> 9bff0b1b

        # Construct the beginning-of-period value function
        vNvrs = self.uinv(vNrmNow)  # value transformed through inverse utility
        vNvrsP = vPnow * self.uinvP(vNrmNow)
        mNrm_temp = np.insert(mNrm_temp, 0, self.mNrmMinNow)
        vNvrs = np.insert(vNvrs, 0, 0.0)
        vNvrsP = np.insert(
            vNvrsP, 0, self.MPCmaxEff ** (-self.CRRA / (1.0 - self.CRRA))
        )
        MPCminNvrs = self.MPCminNow ** (-self.CRRA / (1.0 - self.CRRA))
        vNvrsFuncNow = CubicInterp(
            mNrm_temp, vNvrs, vNvrsP, MPCminNvrs * self.hNrmNow, MPCminNvrs
        )
        vFuncNow = ValueFunc(vNvrsFuncNow, self.CRRA)
        return vFuncNow


def solveConsPrefShock(
    solution_next,
    IncomeDstn,
    PrefShkDstn,
    LivPrb,
    DiscFac,
    CRRA,
    Rfree,
    PermGroFac,
    BoroCnstArt,
    aXtraGrid,
    vFuncBool,
    CubicBool,
):
    """
    Solves a single period of a consumption-saving model with preference shocks
    to marginal utility.  Problem is solved using the method of endogenous gridpoints.

    Parameters
    ----------
    solution_next : ConsumerSolution
        The solution to the succeeding one period problem.
    IncomeDstn : [np.array]
        A list containing three arrays of floats, representing a discrete
        approximation to the income process between the period being solved
        and the one immediately following (in solution_next). Order: event
        probabilities, permanent shocks, transitory shocks.
    PrefShkDstn : [np.array]
        Discrete distribution of the multiplicative utility shifter.  Order:
        probabilities, preference shocks.
    LivPrb : float
        Survival probability; likelihood of being alive at the beginning of
        the succeeding period.
    DiscFac : float
        Intertemporal discount factor for future utility.
    CRRA : float
        Coefficient of relative risk aversion.
    Rfree : float
        Risk free interest factor on end-of-period assets.
    PermGroGac : float
        Expected permanent income growth factor at the end of this period.
    BoroCnstArt: float or None
        Borrowing constraint for the minimum allowable assets to end the
        period with.  If it is less than the natural borrowing constraint,
        then it is irrelevant; BoroCnstArt=None indicates no artificial bor-
        rowing constraint.
    aXtraGrid: np.array
        Array of "extra" end-of-period asset values-- assets above the
        absolute minimum acceptable level.
    vFuncBool: boolean
        An indicator for whether the value function should be computed and
        included in the reported solution.
    CubicBool: boolean
        An indicator for whether the solver should use cubic or linear inter-
        polation.

    Returns
    -------
    solution: ConsumerSolution
        The solution to the single period consumption-saving problem.  Includes
        a consumption function cFunc (using linear splines), a marginal value
        function vPfunc, a minimum acceptable level of normalized market re-
        sources mNrmMin, normalized human wealth hNrm, and bounding MPCs MPCmin
        and MPCmax.  It might also have a value function vFunc.  The consumption
        function is defined over normalized market resources and the preference
        shock, c = cFunc(m,PrefShk), but the (marginal) value function is defined
        unconditionally on the shock, just before it is revealed.
    """
    solver = (
        solution_next,
        IncomeDstn,
        PrefShkDstn,
        LivPrb,
        DiscFac,
        CRRA,
        Rfree,
        PermGroFac,
        BoroCnstArt,
        aXtraGrid,
        vFuncBool,
        CubicBool,
    )
    solver.prepareToSolve()
    solution = solver.solve()
    return solution


###############################################################################


class ConsKinkyPrefSolver(ConsPrefShockSolver, ConsKinkedRsolver):
    """
    A class for solving the one period consumption-saving problem with risky
    income (permanent and transitory shocks), multiplicative shocks to utility
    each period, and a different interest rate on saving vs borrowing.
    """

    def __init__(
        self,
        solution_next,
        IncomeDstn,
        PrefShkDstn,
        LivPrb,
        DiscFac,
        CRRA,
        Rboro,
        Rsave,
        PermGroFac,
        BoroCnstArt,
        aXtraGrid,
        vFuncBool,
        CubicBool,
    ):
        """
        Constructor for a new solver for problems with risky income, a different
        interest rate on borrowing and saving, and multiplicative shocks to utility.

        Parameters
        ----------
        solution_next : ConsumerSolution
            The solution to the succeeding one period problem.
        IncomeDstn : [np.array]
            A list containing three arrays of floats, representing a discrete
            approximation to the income process between the period being solved
            and the one immediately following (in solution_next). Order: event
            probabilities, permanent shocks, transitory shocks.
        PrefShkDstn : [np.array]
            Discrete distribution of the multiplicative utility shifter.  Order:
            probabilities, preference shocks.
        LivPrb : float
            Survival probability; likelihood of being alive at the beginning of
            the succeeding period.
        DiscFac : float
            Intertemporal discount factor for future utility.
        CRRA : float
            Coefficient of relative risk aversion.
        Rboro: float
            Interest factor on assets between this period and the succeeding
            period when assets are negative.
        Rsave: float
            Interest factor on assets between this period and the succeeding
            period when assets are positive.
        PermGroGac : float
            Expected permanent income growth factor at the end of this period.
        BoroCnstArt: float or None
            Borrowing constraint for the minimum allowable assets to end the
            period with.  If it is less than the natural borrowing constraint,
            then it is irrelevant; BoroCnstArt=None indicates no artificial bor-
            rowing constraint.
        aXtraGrid: np.array
            Array of "extra" end-of-period asset values-- assets above the
            absolute minimum acceptable level.
        vFuncBool: boolean
            An indicator for whether the value function should be computed and
            included in the reported solution.
        CubicBool: boolean
            An indicator for whether the solver should use cubic or linear inter-
            polation.

        Returns
        -------
        None
        """
        ConsKinkedRsolver.__init__(
            self,
            solution_next,
            IncomeDstn,
            LivPrb,
            DiscFac,
            CRRA,
            Rboro,
            Rsave,
            PermGroFac,
            BoroCnstArt,
            aXtraGrid,
            vFuncBool,
            CubicBool,
        )
        self.PrefShkPrbs = PrefShkDstn.pmf
        self.PrefShkVals = PrefShkDstn.X<|MERGE_RESOLUTION|>--- conflicted
+++ resolved
@@ -209,11 +209,7 @@
         for t in range(self.T_cycle):
             these = t == self.t_cycle
             cNrmNow[these] = self.solution[t].cFunc(
-<<<<<<< HEAD
-                self.mNrmNow[these], self.PrefShkNow[these]
-=======
                 self.mNrmNow[these], self.shocks['PrefShkNow'][these]
->>>>>>> 9bff0b1b
             )
         self.cNrmNow = cNrmNow
         return None
@@ -510,16 +506,6 @@
         vNrmNow = np.zeros_like(mNrm_temp)
         vPnow = np.zeros_like(mNrm_temp)
         for j in range(PrefShkCount):
-<<<<<<< HEAD
-            this_shock = self.PrefShkVals[j]
-            this_prob = self.PrefShkPrbs[j]
-            cNrmNow = solution.cFunc(mNrm_temp, this_shock * np.ones_like(mNrm_temp))
-            aNrmNow = mNrm_temp - cNrmNow
-            vNrmNow += this_prob * (
-                this_shock * self.u(cNrmNow) + self.EndOfPrdvFunc(aNrmNow)
-            )
-            vPnow += this_prob * this_shock * self.uP(cNrmNow)
-=======
             this_shock  = self.PrefShkVals[j]
             this_prob   = self.PrefShkPrbs[j]
             cNrmNow     = solution.cFunc(mNrm_temp,
@@ -529,7 +515,6 @@
             aNrmNow     = mNrm_temp - cNrmNow
             vNrmNow    += this_prob*(this_shock*self.u(cNrmNow) + self.EndOfPrdvFunc(aNrmNow))
             vPnow      += this_prob*this_shock*self.uP(cNrmNow)
->>>>>>> 9bff0b1b
 
         # Construct the beginning-of-period value function
         vNvrs = self.uinv(vNrmNow)  # value transformed through inverse utility
