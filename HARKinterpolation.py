--- conflicted
+++ resolved
@@ -936,11 +936,7 @@
               ((1-alpha)*self.f_values[x_pos-1,y_pos]
             +  alpha*self.f_values[x_pos-1,y_pos-1]))/(self.y_list[y_pos] - self.y_list[y_pos-1])
         return dfdy
-<<<<<<< HEAD
-        
-=======
-
->>>>>>> 5b8a10d2
+
 
 class TrilinearInterp(HARKinterpolator3D):
     '''
